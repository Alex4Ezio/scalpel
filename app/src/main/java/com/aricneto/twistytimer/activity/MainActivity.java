package com.aricneto.twistytimer.activity;

import android.Manifest;
import android.app.Activity;
import android.content.Context;
import android.content.Intent;
import android.content.pm.PackageManager;
import android.database.Cursor;
import android.os.AsyncTask;
import android.os.Bundle;
import android.os.Handler;
import android.support.annotation.NonNull;
import android.support.v4.app.ActivityCompat;
import android.support.v4.app.Fragment;
import android.support.v4.app.FragmentManager;
import android.support.v4.content.ContextCompat;
import android.support.v4.widget.DrawerLayout;
import android.support.v7.app.ActionBarDrawerToggle;
import android.support.v7.app.AppCompatActivity;
import android.support.v7.widget.Toolbar;
import android.text.Html;
import android.util.Log;
import android.view.Menu;
import android.view.View;
import android.widget.ImageView;
import android.widget.Toast;

import com.afollestad.materialdialogs.DialogAction;
import com.afollestad.materialdialogs.MaterialDialog;
import com.afollestad.materialdialogs.folderselector.FileChooserDialog;
import com.anjlab.android.iab.v3.BillingProcessor;
import com.anjlab.android.iab.v3.TransactionDetails;
import com.aricneto.twistify.R;
import com.aricneto.twistytimer.AppRater;
import com.aricneto.twistytimer.TwistyTimer;
import com.aricneto.twistytimer.database.DatabaseHandler;
import com.aricneto.twistytimer.fragment.AlgListFragment;
import com.aricneto.twistytimer.fragment.TimerFragmentMain;
import com.aricneto.twistytimer.fragment.dialog.ExportImportDialog;
import com.aricneto.twistytimer.fragment.dialog.PuzzleChooserDialog;
import com.aricneto.twistytimer.fragment.dialog.SchemeSelectDialogMain;
import com.aricneto.twistytimer.fragment.dialog.ThemeSelectDialog;
import com.aricneto.twistytimer.items.Solve;
import com.aricneto.twistytimer.listener.OnBackPressedInFragmentListener;
import com.aricneto.twistytimer.utils.ExportImportUtils;
import com.aricneto.twistytimer.utils.PuzzleUtils;
import com.aricneto.twistytimer.utils.StoreUtils;
import com.aricneto.twistytimer.utils.ThemeUtils;
import com.mikepenz.materialdrawer.Drawer;
import com.mikepenz.materialdrawer.DrawerBuilder;
import com.mikepenz.materialdrawer.model.DividerDrawerItem;
import com.mikepenz.materialdrawer.model.ExpandableDrawerItem;
import com.mikepenz.materialdrawer.model.PrimaryDrawerItem;
import com.mikepenz.materialdrawer.model.SecondaryDrawerItem;
import com.mikepenz.materialdrawer.model.SectionDrawerItem;
import com.mikepenz.materialdrawer.model.interfaces.IDrawerItem;
import com.opencsv.CSVReader;

import org.joda.time.DateTime;

import java.io.BufferedReader;
import java.io.BufferedWriter;
import java.io.File;
import java.io.FileReader;
import java.io.FileWriter;
import java.io.IOException;
import java.io.Writer;
import java.util.ArrayList;
import java.util.List;

import butterknife.ButterKnife;

import static com.aricneto.twistytimer.utils.TTIntent.ACTION_TIMES_MODIFIED;
import static com.aricneto.twistytimer.utils.TTIntent.CATEGORY_TIME_DATA_CHANGES;
import static com.aricneto.twistytimer.utils.TTIntent.broadcast;
import static com.aricneto.twistytimer.database.DatabaseHandler.*;

public class MainActivity extends AppCompatActivity
        implements BillingProcessor.IBillingHandler, FileChooserDialog.FileCallback,
                   ExportImportDialog.ExportImportCallbacks, PuzzleChooserDialog.PuzzleCallback {
    /**
     * Flag to enable debug logging for this class.
     */
    private static final boolean DEBUG_ME = false;

    /**
     * A "tag" to identify this class in log messages.
     */
    private static final String TAG = MainActivity.class.getSimpleName();

    private static final int DEBUG_ID         = 11;
    private static final int TIMER_ID         = 1;
    private static final int THEME_ID         = 2;
    private static final int SCHEME_ID        = 9;
    private static final int OLL_ID           = 6;
    private static final int PLL_ID           = 7;
    private static final int DONATE_ID        = 8;
    private static final int EXPORT_IMPORT_ID = 10;
    private static final int ABOUT_ID         = 4;
    private static final int SETTINGS_ID      = 5;

    private static final int REQUEST_SETTING           = 42;
    private static final int REQUEST_ABOUT             = 23;
    private static final int STORAGE_PERMISSION_CODE   = 11;

<<<<<<< HEAD
=======
    private static final String OPEN_EXPORT_IMPORT_DIALOG = "open_export_import_dialog";

    /**
     * The fragment tag identifying the export/import dialog fragment.
     */
    private static final String FRAG_TAG_EXIM_DIALOG = "export_import_dialog";

>>>>>>> e6472791
    // NOTE: Loader IDs used by fragments need to be unique within the context of an activity that
    // creates those fragments. Therefore, it is safer to define all of the IDs in the same place.

    /**
     * The loader ID for the loader that loads data presented in the statistics table on the timer
     * graph fragment and the summary statistics on the timer fragment.
     */
    public static final int STATISTICS_LOADER_ID = 101;

    /**
     * The loader ID for the loader that loads chart data presented in on the timer graph fragment.
     */
    public static final int CHART_DATA_LOADER_ID = 102;

    /**
     * The loader ID for the loader that loads the list of solve times for the timer list fragment.
     */
    public static final int TIME_LIST_LOADER_ID = 103;

    /**
     * The loader ID for the loader that loads the list of algorithms for the algorithm list
     * fragment.
     */
    public static final int ALG_LIST_LOADER_ID = 104;

    BillingProcessor bp;

    SmoothActionBarDrawerToggle mDrawerToggle;
    FragmentManager             fragmentManager;
    DrawerLayout                mDrawerLayout;

    private Drawer          mDrawer;

    public void openDrawer() {
        mDrawer.openDrawer();
    }

    public void closeDrawer() {
        mDrawer.closeDrawer();
    }

    @Override
    protected void onCreate(Bundle savedInstanceState) {
        if (DEBUG_ME) Log.d(TAG, "onCreate(savedInstanceState="
                + savedInstanceState + "): " + this);
        setTheme(ThemeUtils.getPreferredTheme());
        super.onCreate(savedInstanceState);

        setContentView(R.layout.activity_main);
        ButterKnife.bind(this);

        AppRater.app_launched(this);

        bp = new BillingProcessor(this, null, this);

        fragmentManager = getSupportFragmentManager();

        if (savedInstanceState == null) {
            fragmentManager
                .beginTransaction()
                .replace(R.id.main_activity_container, TimerFragmentMain.newInstance(), "fragment_main")
                .commit();
        }

        handleDrawer(savedInstanceState);
    }

    @Override
    protected void onResume() {
        if (DEBUG_ME) Log.d(TAG, "onResume(): " + this);
        super.onResume();
<<<<<<< HEAD
=======
        if (openExportImportDialog) {
            ExportImportDialog.newInstance().show(fragmentManager, FRAG_TAG_EXIM_DIALOG);
            openExportImportDialog = false;
        }
>>>>>>> e6472791
    }

    /* NOTE: Leaving this here (commented out) as it may be useful again (probably soon).
    @Override
    protected void onPause() {
        // Method overridden just for logging. Tracing issues on return from "Settings".
        if (DEBUG_ME) Log.d(TAG, "onPause(): " + this);
        super.onPause();
    }

    @Override
    protected void onStart() {
        // Method overridden just for logging. Tracing issues on return from "Settings".
        if (DEBUG_ME) Log.d(TAG, "onStart(): " + this);
        super.onStart();
    }

    @Override
    protected void onStop() {
        // Method overridden just for logging. Tracing issues on return from "Settings".
        if (DEBUG_ME) Log.d(TAG, "onStop(): " + this);
        super.onStop();
    }
   */

    private void handleDrawer(Bundle savedInstanceState) {
        ImageView headerView = (ImageView) View.inflate(this, R.layout.drawer_header, null);

        headerView.setImageDrawable(
                ThemeUtils.tintDrawable(this, R.drawable.header, R.attr.colorPrimary));

        // Setup drawer
        mDrawer = new DrawerBuilder()
            .withActivity(this)
            .withDelayOnDrawerClose(- 1)
            .withHeader(headerView)
            .addDrawerItems(
                new PrimaryDrawerItem()
                        .withName(R.string.drawer_title_timer)
                        .withIcon(R.drawable.ic_timer_black_24dp)
                        .withIconTintingEnabled(true)
                        .withIdentifier(TIMER_ID),

                new ExpandableDrawerItem()
                        .withName(R.string.drawer_title_reference)
                        .withIcon(R.drawable.ic_cube_unfolded_black_24dp)
                        .withSelectable(false)
                        .withIconTintingEnabled(true)
                        .withSubItems(
                                new SecondaryDrawerItem()
                                        .withName(R.string.drawer_title_oll)
                                        .withLevel(2)
                                        .withIcon(R.drawable.ic_oll_black_24dp)
                                        .withIconTintingEnabled(true)
                                        .withIdentifier(OLL_ID),
                                new SecondaryDrawerItem()
                                        .withName(R.string.drawer_title_pll)
                                        .withLevel(2)
                                        .withIcon(R.drawable.ic_pll_black_24dp)
                                        .withIconTintingEnabled(true)
                                        .withIdentifier(PLL_ID)),

                new SectionDrawerItem()
                        .withName(R.string.drawer_title_other),

                new PrimaryDrawerItem()
                        .withName(R.string.drawer_title_export_import)
                        .withIcon(R.drawable.ic_folder_open_black_24dp)
                        .withIconTintingEnabled(true)
                        .withSelectable(false)
                        .withIdentifier(EXPORT_IMPORT_ID),

                new PrimaryDrawerItem()
                        .withName(R.string.drawer_title_changeTheme)
                        .withIcon(R.drawable.ic_brush_black_24dp)
                        .withIconTintingEnabled(true)
                        .withSelectable(false)
                        .withIdentifier(THEME_ID),

                new PrimaryDrawerItem()
                        .withName(R.string.drawer_title_changeColorScheme)
                        .withIcon(R.drawable.ic_scheme_black_24dp)
                        .withIconTintingEnabled(true)
                        .withSelectable(false)
                        .withIdentifier(SCHEME_ID),

                new DividerDrawerItem(),

                new PrimaryDrawerItem()
                        .withName(R.string.action_settings)
                        .withIcon(R.drawable.ic_action_settings_black_24)
                        .withIconTintingEnabled(true)
                        .withSelectable(false)
                        .withIdentifier(SETTINGS_ID),

                new PrimaryDrawerItem()
                        .withName(R.string.action_donate)
                        .withIcon(R.drawable.ic_mood_black_24dp)
                        .withIconTintingEnabled(true)
                        .withSelectable(false)
                        .withIdentifier(DONATE_ID),

                new PrimaryDrawerItem()
                        .withName(R.string.drawer_about)
                        .withIcon(R.drawable.ic_action_help_black_24)
                        .withIconTintingEnabled(true)
                        .withSelectable(false)
                        .withIdentifier(ABOUT_ID)

//                ,new PrimaryDrawerItem()
//                        .withName("DEBUG OPTION - ADD 10000 SOLVES")
//                        .withIcon(R.drawable.ic_action_help_black_24)
//                        .withIconTintingEnabled(true)
//                        .withSelectable(false)
//                        .withIdentifier(DEBUG_ID)

            )
            .withOnDrawerItemClickListener(new Drawer.OnDrawerItemClickListener() {
                @Override
                public boolean onItemClick(View view, int position, IDrawerItem drawerItem) {

                    boolean closeDrawer = true;

                    switch ((int) drawerItem.getIdentifier()) {
                        default:
                            closeDrawer = false;
                        case TIMER_ID:
                            mDrawerToggle.runWhenIdle(new Runnable() {
                                @Override
                                public void run() {
                                    fragmentManager
                                        .beginTransaction()
                                        .replace(R.id.main_activity_container,
                                                TimerFragmentMain.newInstance(), "fragment_main")
                                        .commit();
                                }
                            });
                            break;

                        case OLL_ID:
                            mDrawerToggle.runWhenIdle(new Runnable() {
                                @Override
                                public void run() {
                                    fragmentManager
                                        .beginTransaction()
                                        .replace(R.id.main_activity_container,
                                                AlgListFragment.newInstance(DatabaseHandler.SUBSET_OLL),
                                                "fragment_algs_oll")
                                        .commit();
                                }
                            });
                            break;

                        case PLL_ID:
                            mDrawerToggle.runWhenIdle(new Runnable() {
                                @Override
                                public void run() {
                                    fragmentManager
                                        .beginTransaction()
                                        .replace(R.id.main_activity_container,
                                                AlgListFragment.newInstance(DatabaseHandler.SUBSET_PLL),
                                                "fragment_algs_pll")
                                        .commit();
                                }
                            });
                            break;

                        case EXPORT_IMPORT_ID:
                            if (ContextCompat.checkSelfPermission(MainActivity.this,
                                Manifest.permission.WRITE_EXTERNAL_STORAGE)
                                != PackageManager.PERMISSION_GRANTED) {

                                // Should we show an explanation?
                                if (ActivityCompat.shouldShowRequestPermissionRationale(
                                        MainActivity.this,
                                        Manifest.permission.WRITE_EXTERNAL_STORAGE)) {

                                    new MaterialDialog.Builder(MainActivity.this)
                                        .content(R.string.permission_denied_explanation)
                                        .positiveText(R.string.action_ok)
                                        .negativeText(R.string.action_cancel)
                                        .onPositive(new MaterialDialog.SingleButtonCallback() {
                                            @Override
                                            public void onClick(
                                                    @NonNull MaterialDialog dialog,
                                                    @NonNull DialogAction which) {
                                                ActivityCompat.requestPermissions(MainActivity.this,
                                                    new String[] { Manifest.permission.WRITE_EXTERNAL_STORAGE },
                                                    STORAGE_PERMISSION_CODE);
                                            }
                                        })
                                        .show();

                                } else {
                                    ActivityCompat.requestPermissions(MainActivity.this,
                                        new String[] { Manifest.permission.WRITE_EXTERNAL_STORAGE },
                                        STORAGE_PERMISSION_CODE);
                                }

                            } else {
                                ExportImportDialog.newInstance()
                                        .show(fragmentManager, FRAG_TAG_EXIM_DIALOG);
                            }
                            break;

                        case THEME_ID:
                            ThemeSelectDialog.newInstance().show(fragmentManager, "theme_dialog");
                            break;

                        case SCHEME_ID:
                            SchemeSelectDialogMain.newInstance()
                                    .show(fragmentManager, "scheme_dialog");
                            break;

                        case SETTINGS_ID:
                            mDrawerToggle.runWhenIdle(new Runnable() {
                                @Override
                                public void run() {
                                    startActivityForResult(new Intent(
                                            getApplicationContext(), SettingsActivity.class),
                                            REQUEST_SETTING);
                                }
                            });
                            break;

                        case DONATE_ID:
                            if (BillingProcessor.isIabServiceAvailable(MainActivity.this))
                                new MaterialDialog.Builder(MainActivity.this)
                                    .title(R.string.choose_donation_amount)
                                    .items(R.array.donation_tiers)
                                    .itemsCallback(new MaterialDialog.ListCallback() {
                                        @Override
                                        public void onSelection(MaterialDialog dialog, View itemView, int which, CharSequence text) {
                                            switch (which) {
                                                case 0:
                                                    bp.purchase(MainActivity.this, "donation_tier1");
                                                    break;
                                                case 1:
                                                    bp.purchase(MainActivity.this, "donation_tier2");
                                                    break;
                                                case 2:
                                                    bp.purchase(MainActivity.this, "donation_tier3");
                                                    break;
                                                case 3:
                                                    bp.purchase(MainActivity.this, "donation_tier4");
                                                    break;
                                            }
                                        }
                                    })
                                    .show();
                            else
                                Toast.makeText(MainActivity.this, "Google Play not available",
                                        Toast.LENGTH_LONG).show();
                            break;

                        case ABOUT_ID:
                            mDrawerToggle.runWhenIdle(new Runnable() {
                                @Override
                                public void run() {
                                    startActivityForResult(new Intent(getApplicationContext(),
                                            AboutActivity.class), REQUEST_ABOUT);
                                }
                            });
                            break;

                        //case DEBUG_ID:
                        //    Random rand = new Random();
                        //    DatabaseHandler dbHandler = TwistyTimer.getDBHandler();
                        //    for (int i = 0; i < 10000; i++) {
                        //        dbHandler.addSolve(new Solve(30000 + rand.nextInt(2000), "333",
                        //                "Normal", 165165l, "", 0, "", rand.nextBoolean()));
                        //    }
                        //    break;
                    }
                    if (closeDrawer)
                        mDrawerLayout.closeDrawers();
                    return false;
                }
            })
            .withSavedInstance(savedInstanceState)
            .build();

        mDrawerLayout = mDrawer.getDrawerLayout();
        mDrawerToggle = new SmoothActionBarDrawerToggle(
                this, mDrawerLayout, null, R.string.drawer_open, R.string.drawer_close);
        mDrawerLayout.setDrawerListener(mDrawerToggle);
    }

    @Override
    public void onBillingInitialized() {
        /*
         * Called when BillingProcessor was initialized and it's ready to purchase
         */
    }

    @Override
    public void onProductPurchased(String productId, TransactionDetails details) {
        /*
         * Called when requested PRODUCT ID was successfully purchased
         */
        bp.consumePurchase(productId);
    }

    @Override
    public void onBillingError(int errorCode, Throwable error) {
        /*
         * Called when some error occurred. See Constants class for more details
         */
    }

    @Override
    public void onPurchaseHistoryRestored() {
        /*
         * Called when purchase history was restored and the list of all owned PRODUCT ID's
         * was loaded from Google Play
         */
    }

    @Override
    protected void onActivityResult(int requestCode, int resultCode, Intent data) {
        if (DEBUG_ME) Log.d(TAG, "onActivityResult(requestCode=" + requestCode
                + ", resultCode=" + resultCode + ", data=" + data + "): " + this);
        if (! bp.handleActivityResult(requestCode, resultCode, data)) {
            super.onActivityResult(requestCode, resultCode, data);

            if (requestCode == REQUEST_SETTING) {
                if (DEBUG_ME) Log.d(TAG, "  Returned from 'Settings'. Will recreate activity.");
                onRecreateRequired();
            }
        }
    }

    /**
     * Handles the need to recreate this activity due to a major change affecting the activity and
     * its fragments. For example, if the theme is changed by {@link ThemeSelectDialog}, or if
     * unknown changes have been made to the preferences in {@link SettingsActivity}.
     */
    public void onRecreateRequired() {
        if (DEBUG_ME) Log.d(TAG, "onRecreationRequired(): " + this);

        // IMPORTANT: If this is not posted to the message queue, i.e., if "recreate()" is simply
        // called directly from "onRecreateRequired()" (or even if a flag is set here and
        // "recreate()" is called later from "onResume()", the recreation goes very wrong. After
        // the newly created activity instance calls "onResume()" it immediately calls "onPause()"
        // for no apparent reason whatsoever. The activity is clearly not "paused", as it the UI is
        // perfectly responsive. However, the next time it actually needs to pause an exception is
        // logged complaining, "Performing pause of activity that is not resumed".
        //
        // Perhaps the issue is caused by an incorrect synchronisation of the destruction of the
        // old activity and the creation of the new activity. Whatever, simply posting the
        // "recreate()" call here seems to fix this. After posting, the (old) activity will
        // continue on and reach "onResume()" before then going through an orderly shutdown and
        // the new activity will be created and settle properly at "onResume()".
        new Handler().post(new Runnable() {
            @Override
            public void run() {
                if (DEBUG_ME) Log.d(TAG, "  Activity.recreate() NOW!: " + this);
                recreate();
            }
        });
    }

    @Override
    public void onBackPressed() {
        if (DEBUG_ME) Log.d(TAG, "onBackPressed()");

        if (mDrawer.isDrawerOpen()) {
            mDrawer.closeDrawer();
            return;
        }

        final Fragment mainFragment = fragmentManager.findFragmentByTag("fragment_main");

        if (mainFragment instanceof OnBackPressedInFragmentListener) { // => not null
            // If the main fragment is open, let it and its "child" fragments consume the "Back"
            // button press if necessary.
            if (((OnBackPressedInFragmentListener) mainFragment).onBackPressedInFragment()) {
                // Button press was consumed. Stop here.
                return;
            }
        }

        super.onBackPressed();
    }

    @Override
    protected void onDestroy() {
        if (DEBUG_ME) Log.d(TAG, "onDestroy(): " + this);
        if (bp != null)
            bp.release();
        super.onDestroy();
    }

    @Override
    public boolean onCreateOptionsMenu(Menu menu) {
        getMenuInflater().inflate(R.menu.menu_overview, menu);

        return super.onCreateOptionsMenu(menu);
    }

    @Override
    protected void onSaveInstanceState(Bundle outState) {
        if (DEBUG_ME) Log.d(TAG, "onSaveInstanceState(): " + this);
        outState = mDrawer.saveInstanceState(outState);
        //outState.putBoolean(OPEN_EXPORT_IMPORT_DIALOG, openExportImportDialog);
        super.onSaveInstanceState(outState);
    }

    @Override
    public void onImportSolveTimes(File file, int fileFormat,
                                   String puzzleType, String puzzleCategory) {
        new ImportSolves(this, file, fileFormat, puzzleType, puzzleCategory)
                .executeOnExecutor(AsyncTask.THREAD_POOL_EXECUTOR);
    }

    @Override
    public void onExportSolveTimes(int fileFormat, String puzzleType, String puzzleCategory) {
        if (!StoreUtils.isExternalStorageWritable()) {
            return;
        }

        if (fileFormat == ExportImportDialog.EXIM_FORMAT_BACKUP) {
            // Expect that all other parameters are null, otherwise something is very wrong.
            if (puzzleType != null || puzzleCategory != null) {
                throw new RuntimeException("Bug in the export code for the back-up format!");
            }

            final File file = ExportImportUtils.getBackupFileForExport();

            if (ExportImportUtils.ensureBackupExportDir()) {
                new ExportSolves(this, file, fileFormat, null, null)
                        .executeOnExecutor(AsyncTask.THREAD_POOL_EXECUTOR);
            } else {
                // Unlikely, so just log it for now.
                Log.e(TAG, "Could not create output directory for back-up file: " + file);
            }
        } else if (fileFormat == ExportImportDialog.EXIM_FORMAT_EXTERNAL) {
            // Expect that all other parameters are non-null, otherwise something is very wrong.
            if (puzzleType == null || puzzleCategory == null) {
                throw new RuntimeException("Bug in the export code for the external format!");
            }

            final File file = ExportImportUtils.getExternalFileForExport(puzzleType, puzzleCategory);

            if (ExportImportUtils.ensureExternalExportDir()) {
                new ExportSolves(this, file, fileFormat, puzzleType, puzzleCategory)
                        .executeOnExecutor(AsyncTask.THREAD_POOL_EXECUTOR);
            } else {
                // Unlikely, so just log it for now.
                Log.e(TAG, "Could not create output directory for back-up file: " + file);
            }
        } else {
            Log.e(TAG, "Unknown export file format: " + fileFormat);
        }
    }

    /**
     * Handles the call-back from a file chooser dialog when a file is selected. This is used for
     * communication between the {@code FileChooserDialog} and the export/import fragments. The
     * originating fragment that opened the file chooser dialog should set the "tag" of the file
     * chooser dialog to the value of the fragment tag that this activity uses to identify that
     * originating fragment. This activity will then forward this notification to that fragment,
     * which is expected to implement this same interface method.
     *
     * @param dialog
     *     The file chooser dialog that has reported the file selection.
     * @param file
     *     The file that was chosen.
     */
    @Override
    public void onFileSelection(@NonNull FileChooserDialog dialog, @NonNull File file) {
        // This "relay" scheme ensures that this activity is not embroiled in the gory details of
        // what the "destinationFrag" wanted with the file.
        final Fragment destinationFrag = fragmentManager.findFragmentByTag(dialog.getTag());

        if (destinationFrag instanceof FileChooserDialog.FileCallback) {
            ((FileChooserDialog.FileCallback) destinationFrag).onFileSelection(dialog, file);
        } else {
            // This is not expected unless there is a bug to be fixed.
            Log.e(TAG, "onFileSelection(): Unknown or incompatible fragment: " + dialog.getTag());
        }
    }

    /**
     * Handles the call-back from a fragment when a puzzle type and/or category are selected. This
     * is used for communication between the export/import fragments. The "source" fragment should
     * set the {@code tag} to the value of the fragment tag that this activity uses to identify
     * the "destination" fragment. This activity will then forward this notification to that
     * fragment, which is expected to implement this same interface method.
     */
    @Override
    public void onPuzzleSelected(
            @NonNull String tag, @NonNull String puzzleType, @NonNull String puzzleCategory) {
        // This "relay" scheme ensures that this activity is not embroiled in the gory details of
        // what the "destinationFrag" wanted with the puzzle type/category.
        final Fragment destinationFrag = fragmentManager.findFragmentByTag(tag);

        if (destinationFrag instanceof PuzzleChooserDialog.PuzzleCallback) {
            ((PuzzleChooserDialog.PuzzleCallback) destinationFrag)
                    .onPuzzleSelected(tag, puzzleType, puzzleCategory);
        } else {
            // This is not expected unless there is a bug to be fixed.
            Log.e(TAG, "onFileSelection(): Unknown or incompatible fragment: " + tag);
        }
    }

    private static class ExportSolves extends AsyncTask<Void, Integer, Boolean> {

        private final Context  mContext;
        private final String   mPuzzleType;
        private final String   mPuzzleCategory;
        private final File     mFile;
        private final int      mFileFormat;

        private MaterialDialog mProgressDialog;

        /**
         * Creates a new task for exporting solve times to a file.
         *
         * @param context
         *     The context required to access resources and to report progress.
         * @param file
         *     The file to which to export the solve times.
         * @param fileFormat
         *     The solve file format, must be {@link ExportImportDialog#EXIM_FORMAT_EXTERNAL}, or
         *     {@link ExportImportDialog#EXIM_FORMAT_BACKUP}.
         * @param puzzleType
         *     The type of the puzzle whose times will be exported. This is required when
         *     {@code fileFormat} is {@code EXIM_FORMAT_EXTERNAL}. For {@code EXIM_FORMAT_BACKUP},
         *     it may be {@code null}, as it will not be used.
         * @param puzzleCategory
         *     The category (subtype) of the puzzle whose times will be exported. Required when
         *     {@code fileFormat} is {@code EXIM_FORMAT_EXTERNAL}. For {@code EXIM_FORMAT_BACKUP},
         *     it may be {@code null}, as it will not be used.
         */
        public ExportSolves(Context context, File file, int fileFormat,
                            String puzzleType, String puzzleCategory) {
            mContext = context;
            mPuzzleType = puzzleType;
            mPuzzleCategory = puzzleCategory;
            mFile = file;
            mFileFormat = fileFormat;
        }

        @Override
        protected void onPreExecute() {
            mProgressDialog = new MaterialDialog.Builder(mContext)
                .content(R.string.export_progress_title)
                .progress(false, 0, true)
                .cancelable(false)
                .show();
            super.onPreExecute();
        }

        @Override
        protected void onProgressUpdate(Integer... values) {
            if (mProgressDialog.isShowing()) {
                if (values.length > 1) {
                    // values[1] is the number of solve times, which could legitimately be zero.
                    // Do not set max. to zero or it will display "NaN".
                    mProgressDialog.setMaxProgress(Math.max(values[1], 1));
                }
                mProgressDialog.setProgress(values[0]);
            }
        }

        @Override
        protected Boolean doInBackground(Void... voids) {
            Boolean returnCode;
            int exports = 0;

            try {
                final DatabaseHandler handler = TwistyTimer.getDBHandler();
<<<<<<< HEAD
                File outFile = new File(fileDir, outFileName);
                final Writer out = new BufferedWriter(new FileWriter(outFile));

                if (isBackup) {
                    String csvHeader
                            = "Puzzle,Category,Time(millis),Date(millis),Scramble,Penalty,Comment\n";
=======
                FileWriter fileWriter = new FileWriter(mFile);
                BufferedWriter out = new BufferedWriter(fileWriter);

                if (mFileFormat == ExportImportDialog.EXIM_FORMAT_BACKUP) {
>>>>>>> e6472791
                    Cursor cursor = handler.getAllSolves();

                    try {
                        publishProgress(0, cursor.getCount());
                        out.write(csvHeader);

                        while (cursor.moveToNext()) {
                            out.write('"' + cursor.getString(IDX_TYPE)
                                    + "\";\"" + cursor.getString(IDX_SUBTYPE)
                                    + "\";\"" + cursor.getInt(IDX_TIME)
                                    + "\";\"" + cursor.getLong(IDX_DATE)
                                    + "\";\"" + cursor.getString(IDX_SCRAMBLE)
                                    + "\";\"" + cursor.getInt(IDX_PENALTY)
                                    + "\";\"" + cursor.getString(IDX_COMMENT)
                                    + "\"\n");
                            exports++;
                            publishProgress(exports);
                        }
                    } finally {
                        cursor.close();
                        out.close();
                    }
                    returnCode = true;
<<<<<<< HEAD
                } else {
                    Cursor cursor = handler.getAllSolvesFrom(exportImportPuzzle, exportImportCategory);

                    try {
                        publishProgress(0, cursor.getCount());

=======
                } else if (mFileFormat == ExportImportDialog.EXIM_FORMAT_EXTERNAL) {
                    Cursor cursor = handler.getAllSolvesFrom(mPuzzleType, mPuzzleCategory);
                    publishProgress(0, cursor.getCount());
                    if (cursor != null) {
>>>>>>> e6472791
                        while (cursor.moveToNext()) {
                            String csvValues
                                    = '"' + PuzzleUtils.convertTimeToString(cursor.getInt(IDX_TIME))
                                    + "\";\"" + cursor.getString(IDX_SCRAMBLE)
                                    + "\";\"" + new DateTime(cursor.getLong(IDX_DATE)).toString()
                                    + '"';

                            // Add optional "DNF" in fourth field.
                            if (cursor.getInt(IDX_PENALTY) == PuzzleUtils.PENALTY_DNF) {
                                csvValues += ";\"DNF\"";
                            }

                            csvValues += '\n';

                            out.write(csvValues);
                            exports++;
                            publishProgress(exports);
                        }
                    } finally {
                        cursor.close();
                        out.close();
                    }
                    returnCode = true;
                } else {
                    Log.e(TAG, "Unknown export file format: " + mFileFormat);
                }
            } catch (IOException e) {
                returnCode = false;
                Log.d("ERROR", "IOException: " + e.getMessage());
            }

            return returnCode;
        }

        @Override
        protected void onPostExecute(Boolean isExported) {
            if (mProgressDialog.isShowing()) {
                mProgressDialog.setActionButton(DialogAction.POSITIVE, R.string.action_done);

                if (isExported)
                    mProgressDialog.setContent(
                            Html.fromHtml(mContext.getString(R.string.export_progress_complete)
                                    + "<br><br>" + "<small><tt>" + mFile.getAbsolutePath()
                                    + "</tt></small>"));
                else
                    mProgressDialog.setContent(R.string.export_progress_error);
            }
        }
    }

    private static class ImportSolves extends AsyncTask<Void, Integer, Void> {

        private final Context  mContext;
        private final File     mFile;
        private final int      mFileFormat;
        private final String   mPuzzleType;
        private final String   mPuzzleCategory;

        private MaterialDialog mProgressDialog;
        private int parseErrors = 0;
        private int duplicates  = 0;
        private int successes   = 0;

        /**
         * Creates a new task for importing solve times from a file.
         *
         * @param context
         *     The context required to access resources and to report progress.
         * @param file
         *     The file from which to import the solve times.
         * @param fileFormat
         *     The solve file format, must be {@link ExportImportDialog#EXIM_FORMAT_EXTERNAL}, or
         *     {@link ExportImportDialog#EXIM_FORMAT_BACKUP}.
         * @param puzzleType
         *     The type of the puzzle whose times will be imported. This is required when
         *     {@code fileFormat} is {@code EXIM_FORMAT_EXTERNAL}. For {@code EXIM_FORMAT_BACKUP},
         *     it may be {@code null}, as it will not be used.
         * @param puzzleCategory
         *     The category (subtype) of the puzzle whose times will be imported. Required when
         *     {@code fileFormat} is {@code EXIM_FORMAT_EXTERNAL}. For {@code EXIM_FORMAT_BACKUP},
         *     it may be {@code null}, as it will not be used.
         */
        public ImportSolves(Context context, File file, int fileFormat,
                            String puzzleType, String puzzleCategory) {
            mContext = context;
            mFile = file;
            mFileFormat = fileFormat;
            mPuzzleType = puzzleType;
            mPuzzleCategory = puzzleCategory;
        }

        @Override
        protected void onPreExecute() {
            mProgressDialog = new MaterialDialog.Builder(mContext)
                .content(R.string.import_progress_title)
                .progress(false, 0, true)
                .cancelable(false)
                .show();
        }

        @Override
        protected void onProgressUpdate(Integer... values) {
            if (mProgressDialog.isShowing()) {
                if (values.length > 1) {
                    // values[1] is the number of solve times, which could legitimately be zero.
                    // Do not set max. to zero or it will display "NaN".
                    mProgressDialog.setMaxProgress(Math.max(values[1], 1));
                }
                mProgressDialog.setProgress(values[0]);
            }
        }

        @Override
        protected Void doInBackground(Void... voids) {
            List<Solve> solveList = new ArrayList<>();

            try {

                BufferedReader br = new BufferedReader(new FileReader(mFile));
                CSVReader csvReader = new CSVReader(br, ';');
                String[] line;

                if (mFileFormat == ExportImportDialog.EXIM_FORMAT_BACKUP) {
                    // throw away the header
                    csvReader.readNext();

                    while ((line = csvReader.readNext()) != null) {
                        try {
                            solveList.add(new Solve(
                                Integer.parseInt(line[2]), line[0], line[1], Long.parseLong(line[3]),
                                line[4], Integer.parseInt(line[5]), line[6], true));
                        } catch (Exception e) {
                            parseErrors++;
                        }
                    }
<<<<<<< HEAD
                }

                if (tag.equals("import_external")) {
                    final long now = DateTime.now().getMillis();

=======
                } else if (mFileFormat == ExportImportDialog.EXIM_FORMAT_EXTERNAL) {
>>>>>>> e6472791
                    while ((line = csvReader.readNext()) != null) {
                        if (line.length <= 4) {
                            try {
                                Log.d("IMPORTING EXTERNAL", "time: " + line[0]);

                                int time = PuzzleUtils.parseTime(line[0]);
                                String scramble = "";
                                long date = now;
                                int penalty = PuzzleUtils.NO_PENALTY;

                                if (line.length >= 2) {
                                    scramble = line[1];
                                }
                                if (line.length >= 3) {
                                    try {
                                        date = DateTime.parse(line[2]).getMillis();
                                    } catch (Exception e) {
                                        // "date" remains equal to "now".
                                        e.printStackTrace();
                                    }
                                }
                                // Optional fourth field (index 3) may contain "DNF". If it is
                                // something else, ignore it.
                                if (line.length >= 4 && "DNF".equals(line[3])) {
                                    penalty = PuzzleUtils.PENALTY_DNF;
                                }

<<<<<<< HEAD
                                solveList.add(new Solve(
                                        time, exportImportPuzzle, exportImportCategory,
                                        date, scramble, penalty, "", true));
=======
                                solveList.add(new Solve(time, mPuzzleType, mPuzzleCategory, date,
                                        scramble, PuzzleUtils.NO_PENALTY, "", true));
>>>>>>> e6472791
                            } catch (Exception e) {
                                parseErrors++;
                            }
                        } else {
                            parseErrors++;
                        }
                    }
                } else {
                    Log.e(TAG, "Unknown import file format: " + mFileFormat);
                }

                final DatabaseHandler handler = TwistyTimer.getDBHandler();

                // Perform a bulk insertion of the solves.
                successes = handler.addSolves(solveList, new ProgressListener() {
                            @Override
                            public void onProgress(int numCompleted, int total) {
                                publishProgress(numCompleted, total);
                            }
                        });
                duplicates = solveList.size() - successes;
            } catch (Exception e) {
                e.printStackTrace();
            }

            return null;
        }

        @Override
        protected void onPostExecute(Void aVoid) {
            if (mProgressDialog.isShowing()) {
                mProgressDialog.setActionButton(DialogAction.POSITIVE, R.string.action_done);
                mProgressDialog.setContent(Html.fromHtml(
                        mContext.getString(R.string.import_progress_content)
                        + "<br><br><small><tt>"
                        + "<b>" + successes + "</b> "
                        + mContext.getString(R.string.import_progress_content_successful_imports)
                        + "<br><b>" + duplicates + "</b> "
                        + mContext.getString(R.string.import_progress_content_ignored_duplicates)
                        + "<br><b>" + parseErrors + "</b> "
                        + mContext.getString(R.string.import_progress_content_errors)
                        + "</small></tt>"));
            }
            broadcast(CATEGORY_TIME_DATA_CHANGES, ACTION_TIMES_MODIFIED);
        }
    }

    // So the drawer doesn't lag when closing
    private class SmoothActionBarDrawerToggle extends ActionBarDrawerToggle {

        private Runnable runnable;

        public SmoothActionBarDrawerToggle(Activity activity, DrawerLayout drawerLayout, Toolbar toolbar, int openDrawerContentDescRes, int closeDrawerContentDescRes) {
            super(activity, drawerLayout, toolbar, openDrawerContentDescRes, closeDrawerContentDescRes);
        }

        @Override
        public void onDrawerStateChanged(int newState) {
            super.onDrawerStateChanged(newState);
            if (runnable != null && newState == DrawerLayout.STATE_IDLE) {
                runnable.run();
                runnable = null;
            }
        }

        public void runWhenIdle(Runnable runnable) {
            this.runnable = runnable;
        }
    }
}<|MERGE_RESOLUTION|>--- conflicted
+++ resolved
@@ -103,16 +103,11 @@
     private static final int REQUEST_ABOUT             = 23;
     private static final int STORAGE_PERMISSION_CODE   = 11;
 
-<<<<<<< HEAD
-=======
-    private static final String OPEN_EXPORT_IMPORT_DIALOG = "open_export_import_dialog";
-
     /**
      * The fragment tag identifying the export/import dialog fragment.
      */
     private static final String FRAG_TAG_EXIM_DIALOG = "export_import_dialog";
 
->>>>>>> e6472791
     // NOTE: Loader IDs used by fragments need to be unique within the context of an activity that
     // creates those fragments. Therefore, it is safer to define all of the IDs in the same place.
 
@@ -180,20 +175,13 @@
         handleDrawer(savedInstanceState);
     }
 
+    /* NOTE: Leaving this here (commented out) as it may be useful again (probably soon).
     @Override
     protected void onResume() {
         if (DEBUG_ME) Log.d(TAG, "onResume(): " + this);
         super.onResume();
-<<<<<<< HEAD
-=======
-        if (openExportImportDialog) {
-            ExportImportDialog.newInstance().show(fragmentManager, FRAG_TAG_EXIM_DIALOG);
-            openExportImportDialog = false;
-        }
->>>>>>> e6472791
-    }
-
-    /* NOTE: Leaving this here (commented out) as it may be useful again (probably soon).
+    }
+
     @Override
     protected void onPause() {
         // Method overridden just for logging. Tracing issues on return from "Settings".
@@ -536,7 +524,7 @@
         // "recreate()" is called later from "onResume()", the recreation goes very wrong. After
         // the newly created activity instance calls "onResume()" it immediately calls "onPause()"
         // for no apparent reason whatsoever. The activity is clearly not "paused", as it the UI is
-        // perfectly responsive. However, the next time it actually needs to pause an exception is
+        // perfectly responsive. However, the next time it actually needs to pause, an exception is
         // logged complaining, "Performing pause of activity that is not resumed".
         //
         // Perhaps the issue is caused by an incorrect synchronisation of the destruction of the
@@ -764,19 +752,11 @@
 
             try {
                 final DatabaseHandler handler = TwistyTimer.getDBHandler();
-<<<<<<< HEAD
-                File outFile = new File(fileDir, outFileName);
-                final Writer out = new BufferedWriter(new FileWriter(outFile));
-
-                if (isBackup) {
+                final Writer out = new BufferedWriter(new FileWriter(mFile));
+
+                if (mFileFormat == ExportImportDialog.EXIM_FORMAT_BACKUP) {
                     String csvHeader
                             = "Puzzle,Category,Time(millis),Date(millis),Scramble,Penalty,Comment\n";
-=======
-                FileWriter fileWriter = new FileWriter(mFile);
-                BufferedWriter out = new BufferedWriter(fileWriter);
-
-                if (mFileFormat == ExportImportDialog.EXIM_FORMAT_BACKUP) {
->>>>>>> e6472791
                     Cursor cursor = handler.getAllSolves();
 
                     try {
@@ -800,19 +780,12 @@
                         out.close();
                     }
                     returnCode = true;
-<<<<<<< HEAD
-                } else {
-                    Cursor cursor = handler.getAllSolvesFrom(exportImportPuzzle, exportImportCategory);
+                } else if (mFileFormat == ExportImportDialog.EXIM_FORMAT_EXTERNAL) {
+                    Cursor cursor = handler.getAllSolvesFrom(mPuzzleType, mPuzzleCategory);
 
                     try {
                         publishProgress(0, cursor.getCount());
 
-=======
-                } else if (mFileFormat == ExportImportDialog.EXIM_FORMAT_EXTERNAL) {
-                    Cursor cursor = handler.getAllSolvesFrom(mPuzzleType, mPuzzleCategory);
-                    publishProgress(0, cursor.getCount());
-                    if (cursor != null) {
->>>>>>> e6472791
                         while (cursor.moveToNext()) {
                             String csvValues
                                     = '"' + PuzzleUtils.convertTimeToString(cursor.getInt(IDX_TIME))
@@ -838,6 +811,7 @@
                     returnCode = true;
                 } else {
                     Log.e(TAG, "Unknown export file format: " + mFileFormat);
+                    returnCode = false;
                 }
             } catch (IOException e) {
                 returnCode = false;
@@ -948,15 +922,9 @@
                             parseErrors++;
                         }
                     }
-<<<<<<< HEAD
-                }
-
-                if (tag.equals("import_external")) {
+                } else if (mFileFormat == ExportImportDialog.EXIM_FORMAT_EXTERNAL) {
                     final long now = DateTime.now().getMillis();
 
-=======
-                } else if (mFileFormat == ExportImportDialog.EXIM_FORMAT_EXTERNAL) {
->>>>>>> e6472791
                     while ((line = csvReader.readNext()) != null) {
                         if (line.length <= 4) {
                             try {
@@ -984,14 +952,9 @@
                                     penalty = PuzzleUtils.PENALTY_DNF;
                                 }
 
-<<<<<<< HEAD
                                 solveList.add(new Solve(
-                                        time, exportImportPuzzle, exportImportCategory,
+                                        time, mPuzzleType, mPuzzleCategory,
                                         date, scramble, penalty, "", true));
-=======
-                                solveList.add(new Solve(time, mPuzzleType, mPuzzleCategory, date,
-                                        scramble, PuzzleUtils.NO_PENALTY, "", true));
->>>>>>> e6472791
                             } catch (Exception e) {
                                 parseErrors++;
                             }
