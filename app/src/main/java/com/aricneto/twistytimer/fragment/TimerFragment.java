package com.aricneto.twistytimer.fragment;


import android.animation.Animator;
import android.animation.AnimatorListenerAdapter;
import android.animation.AnimatorSet;
import android.animation.ObjectAnimator;
import android.annotation.SuppressLint;
import android.app.Activity;
import android.content.Context;
import android.content.Intent;
import android.content.SharedPreferences;
import android.content.pm.ActivityInfo;
import android.content.res.Configuration;
import android.graphics.Point;
import android.graphics.Rect;
import android.graphics.drawable.Drawable;
import android.os.AsyncTask;
import android.os.Bundle;
import android.os.CountDownTimer;
import android.os.Handler;
import android.preference.PreferenceManager;
import android.support.annotation.NonNull;
import android.support.v4.content.ContextCompat;
import android.support.v7.widget.CardView;
import android.text.InputType;
import android.util.Log;
import android.util.TypedValue;
import android.view.Display;
import android.view.Gravity;
import android.view.LayoutInflater;
import android.view.MotionEvent;
import android.view.Surface;
import android.view.View;
import android.view.ViewGroup;
import android.view.WindowManager;
import android.view.animation.DecelerateInterpolator;
import android.view.inputmethod.EditorInfo;
import android.widget.EditText;
import android.widget.FrameLayout;
import android.widget.ImageView;
import android.widget.LinearLayout;
import android.widget.RelativeLayout;
import android.widget.TextView;
import android.widget.Toast;

import com.afollestad.materialdialogs.DialogAction;
import com.afollestad.materialdialogs.MaterialDialog;
import com.aricneto.twistify.R;
import com.aricneto.twistytimer.TwistyTimer;
import com.aricneto.twistytimer.database.DatabaseHandler;
import com.aricneto.twistytimer.items.Solve;
import com.aricneto.twistytimer.layout.ChronometerMilli;
import com.aricneto.twistytimer.listener.OnBackPressedInFragmentListener;
import com.aricneto.twistytimer.solver.RubiksCubeOptimalCross;
import com.aricneto.twistytimer.solver.RubiksCubeOptimalXCross;
import com.aricneto.twistytimer.stats.Statistics;
import com.aricneto.twistytimer.stats.StatisticsCache;
import com.aricneto.twistytimer.utils.PuzzleUtils;
import com.aricneto.twistytimer.utils.ScrambleGenerator;
import com.skyfishjy.library.RippleBackground;
import com.sothree.slidinguppanel.SlidingUpPanelLayout;
import com.sothree.slidinguppanel.SlidingUpPanelLayout.PanelState;

import java.util.Locale;

import butterknife.BindView;
import butterknife.ButterKnife;
import butterknife.Unbinder;
import me.zhanghai.android.materialprogressbar.MaterialProgressBar;

import static com.aricneto.twistytimer.stats.AverageCalculator.tr;
import static com.aricneto.twistytimer.utils.PuzzleUtils.NO_PENALTY;
import static com.aricneto.twistytimer.utils.PuzzleUtils.PENALTY_DNF;
import static com.aricneto.twistytimer.utils.PuzzleUtils.PENALTY_PLUSTWO;
import static com.aricneto.twistytimer.utils.PuzzleUtils.convertTimeToString;
import static com.aricneto.twistytimer.utils.TTIntent.*;

public class TimerFragment extends BaseFragment
        implements OnBackPressedInFragmentListener, StatisticsCache.StatisticsObserver {
    /**
     * Flag to enable debug logging for this class.
     */
    private static final boolean DEBUG_ME = true;

    /**
     * A "tag" to identify this class in log messages.
     */
    private static final String TAG = TimerFragment.class.getSimpleName();

    private static final String PUZZLE         = "puzzle";
    private static final String PUZZLE_SUBTYPE = "puzzle_type";

    /**
     * The time delay in milliseconds before starting the chronometer if the hold-for-start
     * preference is set.
     */
    private static final long HOLD_FOR_START_DELAY = 500L;

    private String currentPuzzle;
    private String currentPuzzleSubtype;

    private String currentScramble = "";
    private Solve  currentSolve    = null;

    private String realScramble;

    CountDownTimer countdown;
    boolean countingDown = false;

    // True If the show toolbar animation is done
    boolean animationDone = true;

    // True if the user has pressed the chronometer for long enough for it to start
    boolean isReady = false;

    // True If the user has holdEnabled and held the DNF at the last second
    boolean holdingDNF;

    // Checks if the chronometer is running. Has to be public so the main fragment can access it
    public boolean isRunning = false;

    // Locks the chronometer so it doesn't start before a scramble sequence is generated
    boolean isLocked = true;

    // True If the chronometer has just been canceled
    private boolean isCanceled;

    // True If the scrambler is done calculating and can calculate a new hint.
    private boolean canShowHint = false;

    private ScrambleGenerator generator;

    private GenerateScrambleSequence scrambleGeneratorAsync;
<<<<<<< HEAD
    private GenerateScrambleImage    scrambleImageGenerator;
    private GetOptimalCross          crossCalculator;
=======
    private CalculateStats           statCalculatorAsync;
>>>>>>> 32fd4f3f

    private int currentPenalty = NO_PENALTY;

    private int      mShortAnimationDuration;
    private Animator mCurrentAnimator;

    private Unbinder mUnbinder;
    @BindView(R.id.sessionDetailTimesAvg)  TextView detailTimesAvg;
    @BindView(R.id.sessionDetailTimesMore) TextView detailTimesMore;
    @BindView(R.id.detailLayout)           View     detailLayout;

    @BindView(R.id.chronometer)     ChronometerMilli    chronometer;
    @BindView(R.id.scrambleText)    TextView            scrambleText;
    @BindView(R.id.scrambleImg)     ImageView           scrambleImg;
    @BindView(R.id.expanded_image)  ImageView           expandedImageView;
    @BindView(R.id.inspectionText)  TextView            inspectionText;
    @BindView(R.id.progressSpinner) MaterialProgressBar progressSpinner;

    @BindView(R.id.hintCard)         CardView            hintCard;
    @BindView(R.id.panelText)        TextView            panelText;
    @BindView(R.id.panelSpinner)     MaterialProgressBar panelSpinner;
    @BindView(R.id.panelSpinnerText) TextView            panelSpinnerText;

    @BindView(R.id.button_delete)        ImageView        deleteButton;
    @BindView(R.id.button_dnf)           ImageView        dnfButton;
    @BindView(R.id.button_plustwo)       ImageView        plusTwoButton;
    @BindView(R.id.button_comment)       ImageView        commentButton;
    @BindView(R.id.button_undo)          ImageView        undoButton;
    @BindView(R.id.quick_action_buttons) LinearLayout     quickActionButtons;
    @BindView(R.id.rippleBackground)     RippleBackground rippleBackground;

    @BindView(R.id.root)                  RelativeLayout       rootLayout;
    @BindView(R.id.startTimerLayout)      FrameLayout          startTimerLayout;
    @BindView(R.id.sliding_layout) public SlidingUpPanelLayout slidingLayout;

    @BindView(R.id.congratsText) TextView congratsText;

    private boolean buttonsEnabled;
    private boolean scrambleImgEnabled;
    private boolean sessionStatsEnabled;
    private boolean worstSolveEnabled;
    private boolean backgroundEnabled;
    private boolean bestSolveEnabled;
    private boolean scrambleEnabled;
    private boolean holdEnabled;
    private boolean startCueEnabled;
    private boolean showHints;
    private boolean showHintsXCross;

    /**
     * The most recently notified solve time statistics. When {@link #addNewSolve()} is called to
     * add a new time, the new time can be compared to these statistics to determine if the new
     * time sets a record.
     */
    private Statistics mRecentStatistics;

    // Receives broadcasts related to changes to the timer user interface.
    private TTFragmentBroadcastReceiver mUIInteractionReceiver
            = new TTFragmentBroadcastReceiver(this, CATEGORY_UI_INTERACTIONS) {
        @Override
<<<<<<< HEAD
        public void onReceiveWhileAdded(Context context, Intent intent) {
            switch (intent.getAction()) {
                case ACTION_SCROLLED_PAGE:
                    holdHandler.removeCallbacks(holdRunnable);
                    chronometer.setTextColor(ThemeUtils.fetchAttrColor(getContext(), R.attr.colorTimerText));
                    isReady = false;
                    break;

                case ACTION_TOOLBAR_RESTORED:
                    showItems();
                    animationDone = true;
                    break;

                case ACTION_GENERATE_SCRAMBLE:
                    generateNewScramble();
                    break;
=======
        public void onReceive(Context context, Intent intent) {
            if (isAdded()) { // The fragment has to check if it is attached to an activity. Removing this will bug the app
                switch (intent.getStringExtra("action")) {
                    case "TIME UPDATED":
                    case "TIME ADDED":
                        updateStats();
                        break;
                    case "MOVED TO HISTORY":
                        updateStats();
                        break;
                    case "SCROLLED PAGE":
                        holdHandler.removeCallbacks(holdRunnable);
                        chronometer.setHighlighted(false);
                        chronometer.cancelHoldForStart();
                        isReady = false;
                        break;
                    case "TOOLBAR ENDED":
                        showItems();
                        animationDone = true;
                        break;
                }
>>>>>>> 32fd4f3f
            }
        }
    };

    private Runnable       holdRunnable;
    private Handler        holdHandler;
    private CountDownTimer plusTwoCountdown;

    private RubiksCubeOptimalCross  optimalCross;
    private RubiksCubeOptimalXCross optimalXCross;
    private SharedPreferences       sharedPreferences;

    public TimerFragment() {
        // Required empty public constructor
    }

    private View.OnClickListener buttonClickListener = new View.OnClickListener() {
        @Override
        public void onClick(View view) {
            final DatabaseHandler dbHandler = TwistyTimer.getDBHandler();

            // On most of these changes to the current solve, the Statistics and ChartStatistics
            // need to be updated to reflect the change. It would probably be too complicated to
            // add facilities to "AverageCalculator" to handle modification of the last added time
            // or an "undo" facility and then to integrate that into the loaders. Therefore, a full
            // reload will probably be required.

            switch (view.getId()) {
                case R.id.button_delete:
                    new MaterialDialog.Builder(getContext())
                            .content(R.string.delete_dialog_confirmation_title)
                            .positiveText(R.string.delete_dialog_confirmation_button)
                            .negativeText(R.string.delete_dialog_cancel_button)
                            .onPositive(new MaterialDialog.SingleButtonCallback() {
                                @Override
                                public void onClick(@NonNull MaterialDialog dialog,
                                                    @NonNull DialogAction which) {
                                    dbHandler.deleteSolve(currentSolve);
<<<<<<< HEAD
                                    broadcast(CATEGORY_TIME_DATA_CHANGES, ACTION_TIMES_MODIFIED);
=======
                                    chronometer.reset(); // Reset to "0.00".
                                    congratsText.setVisibility(View.GONE);

                                    handleButtons(true);
>>>>>>> 32fd4f3f
                                }
                            })
                            .show();
                    break;
                case R.id.button_dnf:
<<<<<<< HEAD
                    currentSolve = PuzzleUtils.applyPenalty(currentSolve, PENALTY_DNF);
                    chronometer.setText("DNF");
=======
                    currentSolve = PuzzleUtils.applyPenalty(currentSolve, PuzzleUtils.PENALTY_DNF);
                    chronometer.setPenalty(PuzzleUtils.PENALTY_DNF);
>>>>>>> 32fd4f3f
                    dbHandler.updateSolve(currentSolve);
                    hideButtons(true, false);
                    broadcast(CATEGORY_TIME_DATA_CHANGES, ACTION_TIMES_MODIFIED);
                    break;
                case R.id.button_plustwo:
<<<<<<< HEAD
                    if (currentPenalty != PENALTY_PLUSTWO) {
                        currentSolve = PuzzleUtils.applyPenalty(currentSolve, PENALTY_PLUSTWO);
                        chronometer.setText(Html.fromHtml(
                                PuzzleUtils.convertTimeToStringWithSmallDecimal(currentSolve.getTime()) + " <small>+</small>"));
=======
                    if (currentPenalty != PuzzleUtils.PENALTY_PLUSTWO) {
                        currentSolve = PuzzleUtils.applyPenalty(currentSolve, PuzzleUtils.PENALTY_PLUSTWO);
                        chronometer.setPenalty(PuzzleUtils.PENALTY_PLUSTWO);
>>>>>>> 32fd4f3f
                        dbHandler.updateSolve(currentSolve);
                        broadcast(CATEGORY_TIME_DATA_CHANGES, ACTION_TIMES_MODIFIED);
                    }
                    hideButtons(true, false);
                    break;
                case R.id.button_comment:
                    MaterialDialog dialog = new MaterialDialog.Builder(getContext())
                            .title(R.string.add_comment)
                            .input("", "", new MaterialDialog.InputCallback() {
                                @Override
                                public void onInput(@NonNull MaterialDialog dialog,
                                                    CharSequence input) {
                                    currentSolve.setComment(input.toString());
                                    dbHandler.updateSolve(currentSolve);
                                    // NOTE: At present, the Statistics and ChartStatistics do not
                                    // need to know about changes to a comment, so a notification
                                    // of this change does not need to be broadcast.
                                    Toast.makeText(getContext(), getString(R.string.added_comment), Toast.LENGTH_SHORT).show();
                                    hideButtons(false, true);
                                }
                            })
                            .inputType(InputType.TYPE_TEXT_FLAG_MULTI_LINE)
                            .positiveText(R.string.action_done)
                            .negativeText(R.string.action_cancel)
                            .build();
                    EditText editText = dialog.getInputEditText();
                    if (editText != null) {
                        editText.setSingleLine(false);
                        editText.setLines(3);
                        editText.setImeOptions(EditorInfo.IME_FLAG_NO_ENTER_ACTION);
                        editText.setImeOptions(EditorInfo.IME_FLAG_NO_EXTRACT_UI);
                    }
                    dialog.show();
                    break;
                case R.id.hintCard:
                    if (canShowHint) {
                        panelText.setVisibility(View.GONE);
                        panelText.setTextSize(TypedValue.COMPLEX_UNIT_SP, 16);
                        panelText.setGravity(Gravity.LEFT);
                        panelSpinner.setVisibility(View.VISIBLE);
                        panelSpinnerText.setVisibility(View.VISIBLE);
<<<<<<< HEAD
                        slidingLayout.setPanelState(PanelState.EXPANDED);
                        crossCalculator = new GetOptimalCross();
                        crossCalculator.executeOnExecutor(AsyncTask.THREAD_POOL_EXECUTOR);
                    }
                    break;
                case R.id.button_undo:
                    // Undo the setting of a DNF or +2 penalty (does not undo a delete or comment).
                    currentSolve = PuzzleUtils.applyPenalty(currentSolve, NO_PENALTY);
                    chronometer.setText(Html.fromHtml(PuzzleUtils.convertTimeToStringWithSmallDecimal(currentSolve.getTime())));
=======
                        slidingLayout.setPanelState(SlidingUpPanelLayout.PanelState.EXPANDED);
                        new GetOptimalCross().executeOnExecutor(AsyncTask.THREAD_POOL_EXECUTOR);
                    }
                    break;
                case R.id.button_undo:
                    currentSolve = PuzzleUtils.applyPenalty(currentSolve, PuzzleUtils.NO_PENALTY);
                    chronometer.setPenalty(PuzzleUtils.NO_PENALTY);
>>>>>>> 32fd4f3f
                    dbHandler.updateSolve(currentSolve);
                    hideButtons(false, true);
                    broadcast(CATEGORY_TIME_DATA_CHANGES, ACTION_TIMES_MODIFIED);
                    break;
            }
        }
    };

    /**
<<<<<<< HEAD
     * Hides (or shows) the delete/dnf/plus-two quick action buttons and the undo button.
=======
     * Handle the delete/dnf/plus-two buttons and sends a broadcast
>>>>>>> 32fd4f3f
     */
    private void hideButtons(boolean hideQuickActionButtons, boolean hideUndoButton) {
        quickActionButtons.setVisibility(hideQuickActionButtons ? View.GONE : View.VISIBLE);
        undoButton.setVisibility(hideUndoButton ? View.GONE : View.VISIBLE);
    }

    public static TimerFragment newInstance(String puzzle, String puzzleSubType) {
        TimerFragment fragment = new TimerFragment();
        Bundle args = new Bundle();
        args.putString(PUZZLE, puzzle);
        args.putString(PUZZLE_SUBTYPE, puzzleSubType);
        fragment.setArguments(args);
        if (DEBUG_ME) Log.d(TAG, "newInstance() -> " + fragment);
        return fragment;
    }

    @Override
    public void onCreate(Bundle savedInstanceState) {
        if (DEBUG_ME) Log.d(TAG, "onCreate(savedInstanceState=" + savedInstanceState + ")");
        super.onCreate(savedInstanceState);
        if (getArguments() != null) {
            currentPuzzle = getArguments().getString(PUZZLE);
            currentPuzzleSubtype = getArguments().getString(PUZZLE_SUBTYPE);
        }

<<<<<<< HEAD
=======
        dbHandler = new DatabaseHandler(getContext());

>>>>>>> 32fd4f3f
        scrambleGeneratorAsync = new GenerateScrambleSequence();

        generator = new ScrambleGenerator(currentPuzzle);
        // Register a receiver to update if something has changed
        registerReceiver(mUIInteractionReceiver);
    }

    @Override
    public View onCreateView(LayoutInflater inflater, final ViewGroup container,
                             Bundle savedInstanceState) {
        if (DEBUG_ME) Log.d(TAG, "onCreateView(savedInstanceState=" + savedInstanceState + ")");

        // Inflate the layout for this fragment
        View root = inflater.inflate(R.layout.fragment_timer, container, false);
        mUnbinder = ButterKnife.bind(this, root);

        // Necessary for the scramble image to show
        scrambleImg.setLayerType(View.LAYER_TYPE_SOFTWARE, null);
        expandedImageView.setLayerType(View.LAYER_TYPE_SOFTWARE, null);

        // Set the zoom click listener
        scrambleImg.setOnClickListener(new View.OnClickListener() {
            @Override
            public void onClick(View view) {
                zoomImageFromThumb(scrambleImg);
            }
        });

        // Retrieve and cache the system's default "short" animation time.
        mShortAnimationDuration = getResources().getInteger(
                android.R.integer.config_shortAnimTime);

        deleteButton.setOnClickListener(buttonClickListener);
        dnfButton.setOnClickListener(buttonClickListener);
        plusTwoButton.setOnClickListener(buttonClickListener);
        commentButton.setOnClickListener(buttonClickListener);
        hintCard.setOnClickListener(buttonClickListener);
        undoButton.setOnClickListener(buttonClickListener);

        // Preferences //
        sharedPreferences = PreferenceManager.getDefaultSharedPreferences(getActivity());
        final boolean inspectionEnabled = sharedPreferences.getBoolean("inspectionEnabled", false);
        final int inspectionTime = sharedPreferences.getInt("inspectionTime", 15);
<<<<<<< HEAD

        advancedEnabled = sharedPreferences.getBoolean("enableAdvanced", false);
        scrambleTextSize = ((float) sharedPreferences.getInt("scrambleTextSize", 100)) / 100f;
=======
        final boolean advancedEnabled = sharedPreferences.getBoolean("enableAdvanced", false);
        final float scrambleTextSize = ((float) sharedPreferences.getInt("scrambleTextSize", 100)) / 100f;
>>>>>>> 32fd4f3f
        final boolean quickActionLarge = sharedPreferences.getBoolean("quickActionLarge", false);
        final float timerTextSize = ((float) sharedPreferences.getInt("timerTextSize", 100)) / 100f;
        final float scrambleImageSize = ((float) sharedPreferences.getInt("scrambleImageSize", 100)) / 100f;
        final int timerTextOffset = sharedPreferences.getInt("timerTextOffset", 0);

        scrambleText.setTextSize(TypedValue.COMPLEX_UNIT_PX, scrambleText.getTextSize() * scrambleTextSize);

        if (advancedEnabled) {
            chronometer.setTextSize(TypedValue.COMPLEX_UNIT_PX, chronometer.getTextSize() * timerTextSize);

            if (quickActionLarge) {
                deleteButton.setImageDrawable(ContextCompat.getDrawable(getContext(), R.drawable.ic_delete_white_36dp));
                commentButton.setImageDrawable(ContextCompat.getDrawable(getContext(), R.drawable.ic_comment_white_36dp));
                dnfButton.setImageDrawable(ContextCompat.getDrawable(getContext(), R.drawable.dnflarge));
                plusTwoButton.setImageDrawable(ContextCompat.getDrawable(getContext(), R.drawable.plustwolarge));
            }

            scrambleImg.getLayoutParams().width *= scrambleImageSize;
            scrambleImg.getLayoutParams().height *= calculateScrambleImageHeightMultiplier(scrambleImageSize);

            chronometer.setY(chronometer.getY() - timerTextOffset);
            inspectionText.setY(inspectionText.getY() - timerTextOffset);
            quickActionButtons.setY(quickActionButtons.getY() - timerTextOffset);
            undoButton.setY(undoButton.getY() - timerTextOffset);
            congratsText.setY(congratsText.getY() - timerTextOffset);
        } else {
            scrambleImg.getLayoutParams().height *= calculateScrambleImageHeightMultiplier(1);
        }

        buttonsEnabled = sharedPreferences.getBoolean("buttonsEnabled", true);
        scrambleImgEnabled = sharedPreferences.getBoolean("scrambleImageEnabled", true);
        sessionStatsEnabled = sharedPreferences.getBoolean("sessionStatsEnabled", true);
        worstSolveEnabled = sharedPreferences.getBoolean("worstSolveEnabled", false);
        bestSolveEnabled = sharedPreferences.getBoolean("bestSolveEnabled", true);
        holdEnabled = sharedPreferences.getBoolean("holdEnabled", false);
        scrambleEnabled = sharedPreferences.getBoolean("scrambleEnabled", true);
        backgroundEnabled = sharedPreferences.getBoolean("backgroundEnabled", false);
        startCueEnabled = sharedPreferences.getBoolean("startCue", false);
        showHints = sharedPreferences.getBoolean("showHints", true);
        showHintsXCross = sharedPreferences.getBoolean("showHintsXCross", false);

        if (showHints && currentPuzzle.equals(PuzzleUtils.TYPE_333) && scrambleEnabled) {
            hintCard.setVisibility(View.VISIBLE);
            optimalCross = new RubiksCubeOptimalCross(getString(R.string.optimal_cross));
            optimalXCross = new RubiksCubeOptimalXCross(getString(R.string.optimal_x_cross));
        }

        if (scrambleEnabled) {
            scrambleGeneratorAsync.executeOnExecutor(AsyncTask.THREAD_POOL_EXECUTOR);
        } else {
            scrambleText.setVisibility(View.GONE);
            scrambleImg.setVisibility(View.GONE);
            isLocked = false;
        }

        if (! scrambleImgEnabled)
            scrambleImg.setVisibility(View.GONE);
        if (! sessionStatsEnabled) {
            detailLayout.setVisibility(View.INVISIBLE);
        }
        // Preferences //

        // Inspection timer
        if (inspectionEnabled) {
            countdown = new CountDownTimer(inspectionTime * 1000, 500) {
                @Override
                public void onTick(long l) {
                    chronometer.setText(String.valueOf((l / 1000) + 1));
                }
<<<<<<< HEAD
            }

            @Override
            public void onFinish() {
                chronometer.setText("+2");
                currentPenalty = PENALTY_PLUSTWO;
                plusTwoCountdown.start();
            }
        };

        plusTwoCountdown = new CountDownTimer(2000, 500) {
            @Override
            public void onTick(long l) {
=======
>>>>>>> 32fd4f3f

                @Override
                public void onFinish() {
                    chronometer.setText("+2");
                    // "+2" penalty is applied to "chronometer" when timer is eventually stopped.
                    currentPenalty = PuzzleUtils.PENALTY_PLUSTWO;
                    plusTwoCountdown.start();
                }
            };

<<<<<<< HEAD
            @Override
            public void onFinish() {
                countingDown = false;
                isReady = false;
                isRunning = false;
                holdingDNF = true;
                chronometer.setText("DNF");
                showToolbar();
                chronometer.setTextColor(ThemeUtils.fetchAttrColor(getContext(), R.attr.colorTimerText));
                currentPenalty = PENALTY_DNF;
                addNewSolve();
                inspectionText.setVisibility(View.GONE);
            }
        };

        // Delay start
        holdHandler = new Handler();
        holdRunnable = new Runnable() {
            public void run() {
                isReady = true;
                chronometer.setTextColor(ThemeUtils.fetchAttrColor(getContext(), R.attr.colorAccent));
                if (! inspectionEnabled)
                    hideToolbar();
            }
        };
=======
            plusTwoCountdown = new CountDownTimer(2000, 500) {
                @Override
                public void onTick(long l) {
                    // The displayed value remains "+2" for the duration of this countdown.
                }

                @Override
                public void onFinish() {
                    // After counting down the inspection period, a "+2" penalty was counted down
                    // before the solve started, so this is a DNF. If the timer starts before this
                    // countdown ends, then "plusTwoCountdown" is cancelled before this happens.
                    countingDown = false;
                    isReady = false;
                    holdingDNF = true;
                    currentPenalty = PuzzleUtils.PENALTY_DNF;
                    chronometer.setPenalty(PuzzleUtils.PENALTY_DNF);
                    stopChronometer();
                    addNewSolve();
                    inspectionText.setVisibility(View.GONE);
                }
            };
        }

        // If hold-for-start is enabled, use the "isReady" flag to indicate if the hold was long
        // enough (0.5s) to trigger the starting of the timer.
        if (holdEnabled) {
            holdHandler = new Handler();
            holdRunnable = new Runnable() {
                public void run() {
                    isReady = true;
                    // Indicate to the user that the hold was long enough.
                    chronometer.setHighlighted(true);
                    if (! inspectionEnabled) {
                        // If inspection is enabled, the toolbar is already hidden.
                        hideToolbar();
                    }
                }
            };
        }
>>>>>>> 32fd4f3f

        // Chronometer
        startTimerLayout.setOnTouchListener(new View.OnTouchListener() {
            @Override
            public boolean onTouch(View view, MotionEvent motionEvent) {

                if (!animationDone || isLocked) {
                    // Not ready to start the timer, yet. May be waiting on the animation of the
                    // restoration of the tool-bars after the timer was stopped, or waiting on the
                    // generation of a scramble ("isLocked" flag). In these states, the timer cannot
                    // be running or counting down, so touches are ignored for now.
                    return false;
                }

                if (countingDown) { // "countingDown == true" => "inspectionEnabled == true"
                    switch (motionEvent.getAction()) {
                        case MotionEvent.ACTION_DOWN:
                            // During inspection, touching down changes the text highlight color
                            // to indicate readiness to start timing. If the hold-for-start delay
                            // is enabled, that color change will be delayed. The timer will not
                            // start until the touch is lifted up, but the inspection countdown
                            // will still continue in the meantime.
                            if (holdEnabled) {
                                isReady = false;
                                holdHandler.postDelayed(holdRunnable, HOLD_FOR_START_DELAY);
                            } else if (startCueEnabled) {
                                chronometer.setHighlighted(true);
                            }
                            // "chronometer.holdForStart" is not called here; it displays "0.00",
                            // which would interfere with the continuing countdown of the inspection
                            // period and, anyway, be overwritten by the next countdown "tick".
                            return true;

                        case MotionEvent.ACTION_UP:
                            // Counting down inspection period. User has already touched down after
                            // starting the inspection, so start the timer unless "hold-to-start"
                            // is enabled and the hold delay was not long enough.
                            if (holdEnabled && !isReady) {
                                holdHandler.removeCallbacks(holdRunnable);
                            } else {
                                stopInspectionCountdown();
                                startChronometer(); // Tool-bar is already hidden and remains so.
                            }
                            return false;
                    }
                } else if (! isRunning) { // Not running and not counting down.
                    switch (motionEvent.getAction()) {
                        case MotionEvent.ACTION_DOWN:

                            if (holdingDNF) {
                                holdingDNF = false;
                                chronometer.setHighlighted(false);
                            }

                            if (!inspectionEnabled) {
                                if (holdEnabled) {
                                    isReady = false;
                                    holdHandler.postDelayed(holdRunnable, HOLD_FOR_START_DELAY);
                                } else if (startCueEnabled) {
                                    chronometer.setHighlighted(true);
                                }
                                // Display "0.00" while holding in readiness for a new solve.
                                // This is not used above when inspection is enabled, as it would
                                // interfere with the countdown display.
                                chronometer.holdForStart();
                            }
                            return true;

                        case MotionEvent.ACTION_UP:

                            if (holdingDNF) { // Checks if the user was holding the screen in a previous DNF by inspection timeout
                                holdingDNF = false;
                            } else if (inspectionEnabled) {
                                hideToolbar();
                                startInspectionCountdown(inspectionTime);
                            } else if (holdEnabled && !isReady) {
                                // Not held for long enough. Replace "0.00" with previous value.
                                chronometer.cancelHoldForStart();
                                holdHandler.removeCallbacks(holdRunnable);
                            } else {
                                // Inspection disabled. Hold-for-start disabled, or hold-for-start
                                // enabled, but the hold time was long enough. In the latter case,
                                // the tool-bar will already have been hidden. Start timing!
                                if (!holdEnabled) {
                                    hideToolbar();
                                }
<<<<<<< HEAD
                                return false;
                        }
                    } else if (motionEvent.getAction() == MotionEvent.ACTION_DOWN && chronometer.getTimeElapsed() >= 80) {
                        animationDone = false;
                        stopChronometer();
                        if (currentPenalty == PENALTY_PLUSTWO)
                            chronometer.setText(Html.fromHtml(PuzzleUtils.convertTimeToStringWithSmallDecimal((int) chronometer.getTimeElapsed() + 2000) + " <small>+</small>"));
                        addNewSolve();

=======
                                startChronometer();
                            }
                            return false;
>>>>>>> 32fd4f3f
                    }
                } else if (motionEvent.getAction() == MotionEvent.ACTION_DOWN
                        && chronometer.getElapsedTime() >= 80) { // => "isRunning == true"
                    // Chronometer is timing a solve (running, not counting down inspection period).
                    // Stop the timer if it has been running for long enough (80 ms) for this not to
                    // be an accidental touch as the user lifted up the touch to start the timer.
                    animationDone = false;
                    stopChronometer();
                    if (currentPenalty == PuzzleUtils.PENALTY_PLUSTWO) {
                        chronometer.setPenalty(PuzzleUtils.PENALTY_PLUSTWO);
                    }
                    addNewSolve();
                }
                return false;
            }
        });

        // If the statistics are already loaded, the update notification will have been missed,
        // so fire that notification now. If the statistics are non-null, they will be displayed.
        // If they are null (i.e., not yet loaded), nothing will be displayed until this fragment,
        // as a registered observer, is notified when loading is complete. Post the firing of the
        // event, so that it is received after "onCreateView" returns.
        new Handler().post(new Runnable() {
            @Override
            public void run() {
                onStatisticsUpdated(StatisticsCache.getInstance().getStatistics());
            }
        });
        StatisticsCache.getInstance().registerObserver(this); // Unregistered in "onDestroyView".

        return root;
    }

    @Override
    public void onResume() {
        if (DEBUG_ME) Log.d(TAG, "onResume()");
        super.onResume();
        slidingLayout.setPanelState(PanelState.HIDDEN);
    }

    /**
     * Hides the sliding panel showing the scramble image, or stops the chronometer, if either
     * action is necessary.
     *
     * @return
     *     {@code true} if the "Back" button press was consumed to hide the scramble or stop the
     *     timer; or {@code false} if neither was necessary and the "Back" button press was ignored.
     */
    @Override
    public boolean onBackPressedInFragment() {
        if (DEBUG_ME) Log.d(TAG, "onBackPressedInFragment()");

        if (isResumed()) {
            if (isRunning) {
                cancelChronometer();
                return true;
            } else if (slidingLayout != null
                    && slidingLayout.getPanelState() != PanelState.HIDDEN
                    && slidingLayout.getPanelState() != PanelState.COLLAPSED) {
                slidingLayout.setPanelState(PanelState.HIDDEN);
                return true;
            }
        }
        return false;
    }

    /**
     * Stops the inspection period countdown (if it is active). This cancels the inspection
     * countdown timer and associated "+2" countdown timer and hides the inspection text.
     */
    private void stopInspectionCountdown() {
        // These timers may be null if inspection was not enabled when "onCreate" was called.
        if (countdown != null) {
            countdown.cancel();
        }
        if (plusTwoCountdown != null) {
            plusTwoCountdown.cancel();
        }

        inspectionText.setVisibility(View.GONE);
        countingDown = false;
    }

    /**
     * Starts the inspection period countdown.
     *
     * @param inspectionTime
     *     The inspection time in seconds.
     */
    private void startInspectionCountdown(int inspectionTime) {
        // The "countdown" timer may be null if inspection was not enabled when "onCreate" was
        // called. In that case this method will not be called from the touch listener.

        // So it doesn't flash the old time when the inspection starts
        chronometer.setText(String.valueOf(inspectionTime));
        inspectionText.setVisibility(View.VISIBLE);
        countdown.start();
        countingDown = true;
    }

    /**
     * Calculates scramble image height multiplier to respect aspect ratio
     *
     * @param multiplier the height multiplier (must be the same multiplier as the width)
     *
     * @return the height in px
     */
    private float calculateScrambleImageHeightMultiplier(float multiplier) {
        switch (currentPuzzle) {
            case PuzzleUtils.TYPE_777:
            case PuzzleUtils.TYPE_666:
            case PuzzleUtils.TYPE_555:
            case PuzzleUtils.TYPE_222:
            case PuzzleUtils.TYPE_444:
            case PuzzleUtils.TYPE_333:
                // 3 faces of the cube vertically divided by 4 faces horizontally (it draws the cube like a cross)
                return (multiplier / 4) * 3;
            case PuzzleUtils.TYPE_CLOCK:
                return multiplier / 2;
            case PuzzleUtils.TYPE_MEGA:
                return (multiplier / 2);
            case PuzzleUtils.TYPE_PYRA:
                // Just pythagoras. Height of an equilateral triangle
                return (float) (multiplier / Math.sqrt(1.25));
            case PuzzleUtils.TYPE_SKEWB:
                // This one is the same as the NxN cubes
                return (multiplier / 4) * 3;
            case PuzzleUtils.TYPE_SQUARE1: // Square-1
                return multiplier;
        }
        return multiplier;
    }

    private void addNewSolve() {
<<<<<<< HEAD
        if (currentPenalty != PENALTY_DNF) {
            currentSolve = new Solve(
                    (currentPenalty == PENALTY_PLUSTWO) ?
                            ((int) chronometer.getTimeElapsed() + 2000) : (int) chronometer.getTimeElapsed()
                    , currentPuzzle, currentPuzzleSubtype,
                    System.currentTimeMillis(), currentScramble, currentPenalty, "", false);

            declareRecordTimes(currentSolve);
        } else {
            currentSolve = new Solve(0, currentPuzzle, currentPuzzleSubtype,
                    System.currentTimeMillis(), currentScramble, PENALTY_DNF, "", false);
        }

        currentId = TwistyTimer.getDBHandler().addSolve(currentSolve);
        currentSolve.setId(currentId);
        currentPenalty = NO_PENALTY;

        // The receiver might be able to use the new solve and avoid accessing the database, so
        // parcel it up in the intent.
        new BroadcastBuilder(CATEGORY_TIME_DATA_CHANGES, ACTION_TIME_ADDED)
                .solve(currentSolve)
                .broadcast();
    }

    /**
     * Declares a new all-time best or worst solve time, if the new solve time sets a record. The
     * first valid solve time will not set any records; it is itself the best and worst time and
     * only later times will be compared to it. If the solve time is not greater than zero, or if
     * the solve is a DNF, the solve will be ignored and no new records will be declared.
     *
     * @param solve The solve (time) to be tested.
     */
    private void declareRecordTimes(Solve solve) {
        // NOTE: The old approach did not check for PB/record solves until at least 4 previous
        // solves had been recorded for the *current session*. This seemed a bit arbitrary. Perhaps
        // it had to do with waiting for the best and worst times to be loaded. If a user records
        // their *first* solve for the current session and it beats the best time from *any* past
        // session, it should be reported *immediately*, not ignored just because the session has
        // only started. However, the limit should perhaps have been 4 previous solves in the full
        // history of all past and current sessions. If this is the first ever session, then it
        // would be annoying if each of the first few times were reported as a record of some sort.
        // Therefore, do not report PB records until at least 4 previous *non-DNF* times have been
        // recorded in the database across all sessions, including the current session.

        final long newTime = solve.getTime();

        if (solve.getPenalty() == PENALTY_DNF || newTime <= 0
                || mRecentStatistics == null
                || mRecentStatistics.getAllTimeNumSolves()
                   - mRecentStatistics.getAllTimeNumDNFSolves() < 4) {
            // Not a valid time, or there are no previous statistics, or not enough previous times
            // to make reporting meaningful (or non-annoying), so cannot check for a new PB.
            return;
        }
=======
        currentSolve = new Solve(
                (int) chronometer.getElapsedTime(), // Includes any "+2" penalty. Is zero for "DNF".
                currentPuzzle, currentPuzzleSubtype,
                System.currentTimeMillis(), currentScramble, currentPenalty, "", false);

        currentSolve.setId(dbHandler.addSolve(currentSolve));
>>>>>>> 32fd4f3f

        if (bestSolveEnabled) {
            final long previousBestTime = mRecentStatistics.getAllTimeBestTime();

            // If "previousBestTime" is a DNF or UNKNOWN, it will be less than zero, so the new
            // solve time cannot better (i.e., lower).
            if (newTime < previousBestTime ) {
                rippleBackground.startRippleAnimation();
                congratsText.setText(getString(R.string.personal_best_message,
                        PuzzleUtils.convertTimeToString(previousBestTime - newTime)));
                congratsText.setVisibility(View.VISIBLE);

                new Handler().postDelayed(new Runnable() {
                    @Override
                    public void run() {
                        if (rippleBackground != null)
                            rippleBackground.stopRippleAnimation();
                    }
                }, 2940);
            }
        }

        if (worstSolveEnabled) {
            final long previousWorstTime = mRecentStatistics.getAllTimeWorstTime();

            // If "previousWorstTime" is a DNF or UNKNOWN, it will be less than zero. Therefore,
            // make sure it is at least greater than zero before testing against the new time.
            if (previousWorstTime > 0 && newTime > previousWorstTime) {
                congratsText.setText(getString(R.string.personal_worst_message,
                        PuzzleUtils.convertTimeToString(newTime - previousWorstTime)));

                if (backgroundEnabled)
                    congratsText.setCompoundDrawablesWithIntrinsicBounds(
                            R.drawable.ic_emoticon_poop_white_18dp, 0,
                            R.drawable.ic_emoticon_poop_white_18dp, 0);
                else
                    congratsText.setCompoundDrawablesWithIntrinsicBounds(
                            R.drawable.ic_emoticon_poop_black_18dp, 0,
                            R.drawable.ic_emoticon_poop_black_18dp, 0);

                congratsText.setVisibility(View.VISIBLE);
            }
        }
    }

    /**
     * Refreshes the display of the statistics. If this fragment has no view, or if the given
     * statistics are {@code null}, no update will be attempted.
     *
     * @param stats
     *     The updated statistics. These will not be modified.
     */
    @SuppressLint("SetTextI18n")
    @Override
    public void onStatisticsUpdated(Statistics stats) {
        if (DEBUG_ME) Log.d(TAG, "onStatisticsUpdated(" + stats + ")");

        if (getView() == null) {
            // Must have arrived after "onDestroyView" was called, so do nothing.
            return;
        }

        // Save these for later. The best and worst times can be retrieved and compared to the next
        // new solve time to be added via "addNewSolve".
        mRecentStatistics = stats; // May be null.

        if (stats == null) {
            return;
        }

        String sessionCount
                = String.format(Locale.getDefault(), "%,d", stats.getSessionNumSolves());
        String sessionMeanTime = convertTimeToString(tr(stats.getSessionMeanTime()));
        String sessionBestTime = convertTimeToString(tr(stats.getSessionBestTime()));
        String sessionWorstTime = convertTimeToString(tr(stats.getSessionWorstTime()));

        String sessionCurrentAvg5 = convertTimeToString(
                tr(stats.getAverageOf(5, true).getCurrentAverage()));
        String sessionCurrentAvg12 = convertTimeToString(
                tr(stats.getAverageOf(12, true).getCurrentAverage()));
        String sessionCurrentAvg50 = convertTimeToString(
                tr(stats.getAverageOf(50, true).getCurrentAverage()));
        String sessionCurrentAvg100 = convertTimeToString(
                tr(stats.getAverageOf(100, true).getCurrentAverage()));

        detailTimesAvg.setText(
                sessionCurrentAvg5 + "\n" +
                        sessionCurrentAvg12 + "\n" +
                        sessionCurrentAvg50 + "\n" +
                        sessionCurrentAvg100);

        detailTimesMore.setText(
                sessionMeanTime + "\n" +
                        sessionBestTime + "\n" +
                        sessionWorstTime + "\n" +
                        sessionCount);
    }

    private void generateScrambleImage() {
        new GenerateScrambleImage().execute();
    }

    private void showToolbar() {
        unlockOrientation(getActivity());
        broadcast(CATEGORY_UI_INTERACTIONS, ACTION_TIMER_STOPPED);
    }

    private void showItems() {
        if (scrambleEnabled) {
            scrambleText.setEnabled(true);
            scrambleText.setVisibility(View.VISIBLE);
            if (scrambleImgEnabled) {
                scrambleImg.setEnabled(true);
                showImage();
            }
            if (showHints && currentPuzzle.equals(PuzzleUtils.TYPE_333) && scrambleEnabled) {
                hintCard.setEnabled(true);
                hintCard.setVisibility(View.VISIBLE);
                hintCard.animate()
                        .alpha(1)
                        .setDuration(300);
            }
        }
        if (sessionStatsEnabled) {
            detailLayout.setVisibility(View.VISIBLE);
            detailLayout.animate()
                    .alpha(1)
                    .setDuration(300);
        }
        if (buttonsEnabled && ! isCanceled) {
            quickActionButtons.setEnabled(true);
            quickActionButtons.setVisibility(View.VISIBLE);
            quickActionButtons.animate()
                    .alpha(1)
                    .setDuration(300);
        }
        isCanceled = false;
    }

    private void showImage() {
        scrambleImg.setVisibility(View.VISIBLE);
        scrambleImg.animate()
                .alpha(1)
                .setDuration(300);
    }

    private void hideImage() {
        scrambleImg.animate()
                .alpha(0)
                .setDuration(300)
                .withEndAction(new Runnable() {
                    @Override
                    public void run() {
                        if (scrambleImg != null)
                            scrambleImg.setVisibility(View.GONE);
                    }
                });
    }

    private void hideToolbar() {
        lockOrientation(getActivity());
        broadcast(CATEGORY_UI_INTERACTIONS, ACTION_TIMER_STARTED);

        congratsText.setVisibility(View.GONE);
        congratsText.setCompoundDrawables(null, null, null, null);

        if (scrambleEnabled) {
            scrambleText.setEnabled(false);
            scrambleText.setVisibility(View.INVISIBLE);
            if (scrambleImgEnabled) {
                scrambleImg.setEnabled(false);
                hideImage();
            }
            if (showHints && currentPuzzle.equals(PuzzleUtils.TYPE_333) && scrambleEnabled) {
                hintCard.setEnabled(false);
                hintCard.animate()
                        .alpha(0)
                        .setDuration(300)
                        .withEndAction(new Runnable() {
                            @Override
                            public void run() {
                                hintCard.setVisibility(View.INVISIBLE);
                            }
                        });
            }
        }
        if (sessionStatsEnabled) {
            detailLayout.animate()
                    .alpha(0)
                    .setDuration(300)
                    .withEndAction(new Runnable() {
                        @Override
                        public void run() {
                            detailLayout.setVisibility(View.INVISIBLE);
                        }
                    });
        }
        if (buttonsEnabled) {
            undoButton.setVisibility(View.GONE);
            quickActionButtons.setEnabled(false);
            quickActionButtons.animate()
                    .alpha(0)
                    .setDuration(300)
                    .withEndAction(new Runnable() {
                        @Override
                        public void run() {
                            quickActionButtons.setVisibility(View.GONE);
                        }
                    });
        }
    }

    /**
     * Starts the chronometer from zero and removes any color highlight.
     */
    private void startChronometer() {
        chronometer.reset(); // Start from "0.00"; do not resume from the previous time.
        chronometer.start();
        chronometer.setHighlighted(false); // Clear any start cue or hold-for-start highlight.

        if (scrambleEnabled) {
            currentScramble = realScramble;
            generateNewScramble();
        }

        isRunning = true;
    }

    /**
     * Stops the chronometer
     */
    private void stopChronometer() {
        chronometer.stop();
        chronometer.setHighlighted(false);
        isRunning = false;
        showToolbar();
    }

    /**
     * Cancels the chronometer and any inspection countdown. Nothing is saved and the timer is
     * reset to zero.
     */
    public void cancelChronometer() {
        stopInspectionCountdown();
        stopChronometer();

        chronometer.reset(); // Show "0.00".
        isCanceled = true;
    }

    @Override
    public void onDetach() {
        if (DEBUG_ME) Log.d(TAG, "onDetach()");
        super.onDetach();
        // To fix memory leaks
        unregisterReceiver(mUIInteractionReceiver);
        scrambleGeneratorAsync.cancel(true);
    }

    @Override
    public void onDestroyView() {
        super.onDestroyView();
        mUnbinder.unbind();
        StatisticsCache.getInstance().unregisterObserver(this);
        mRecentStatistics = null;
    }

    public static void lockOrientation(Activity activity) {
        Display display = ((WindowManager) activity.getSystemService(Context.WINDOW_SERVICE)).getDefaultDisplay();
        int rotation = display.getRotation();
        int tempOrientation = activity.getResources().getConfiguration().orientation;
        int orientation = ActivityInfo.SCREEN_ORIENTATION_PORTRAIT;
        switch (tempOrientation) {
            case Configuration.ORIENTATION_LANDSCAPE:
                if (rotation == Surface.ROTATION_0 || rotation == Surface.ROTATION_90)
                    orientation = ActivityInfo.SCREEN_ORIENTATION_LANDSCAPE;
                else
                    orientation = ActivityInfo.SCREEN_ORIENTATION_REVERSE_LANDSCAPE;
                break;
            case Configuration.ORIENTATION_PORTRAIT:
                if (rotation == Surface.ROTATION_0 || rotation == Surface.ROTATION_270)
                    orientation = ActivityInfo.SCREEN_ORIENTATION_PORTRAIT;
                else
                    orientation = ActivityInfo.SCREEN_ORIENTATION_REVERSE_PORTRAIT;
        }
        activity.setRequestedOrientation(orientation);
    }

    private static void unlockOrientation(Activity activity) {
        activity.setRequestedOrientation(ActivityInfo.SCREEN_ORIENTATION_UNSPECIFIED);
    }

    /**
     * Generates a new scramble and handles everything.
     */
    public void generateNewScramble() {
        if (scrambleEnabled) {
            scrambleGeneratorAsync.cancel(true);
            scrambleGeneratorAsync = new GenerateScrambleSequence();
            scrambleGeneratorAsync.executeOnExecutor(AsyncTask.THREAD_POOL_EXECUTOR);
        }
    }

    private class GetOptimalCross extends AsyncTask<Void, Void, String> {
        @Override
        protected String doInBackground(Void... voids) {
            Thread.currentThread().setPriority(Thread.MAX_PRIORITY);
            String text = "";
            text += optimalCross.getTip(realScramble);
            if (showHintsXCross) {
                text += "\n\n";
                text += optimalXCross.getTip(realScramble);
            }
            return text;
        }

        @Override
        protected void onPostExecute(String text) {
            super.onPostExecute(text);
            if (panelSpinnerText != null && panelText != null && ! isRunning) {
                panelText.setText(text);
                panelText.setVisibility(View.VISIBLE);
                panelSpinner.setVisibility(View.GONE);
                panelSpinnerText.setVisibility(View.GONE);
            }
        }
    }

    private class GenerateScrambleSequence extends AsyncTask<String, Void, String> {

        @Override
        protected void onPreExecute() {
            if (showHints && currentPuzzle.equals(PuzzleUtils.TYPE_333) && scrambleEnabled)
                slidingLayout.setPanelState(PanelState.HIDDEN);
            canShowHint = false;
            scrambleText.setText(R.string.generating_scramble);
            scrambleText.setCompoundDrawablesWithIntrinsicBounds(0, 0, 0, 0);
            scrambleText.setClickable(false);
            hideImage();
            if (! isRunning)
                progressSpinner.setVisibility(View.VISIBLE);
            isLocked = true;
        }

        @Override
        protected String doInBackground(String... params) {
            return generator.getPuzzle().generateScramble();
        }

        @Override
        protected void onProgressUpdate(Void... values) {

        }

        @Override
        protected void onPostExecute(final String scramble) {
            scrambleText.setVisibility(View.INVISIBLE);
            scrambleText.setText(scramble);
            scrambleText.post(new Runnable() {
                @Override
                public void run() {
                    if (scrambleText != null) {
                        Rect scrambleRect = new Rect(scrambleText.getLeft(), scrambleText.getTop(), scrambleText.getRight(), scrambleText.getBottom());
                        Rect chronometerRect = new Rect(chronometer.getLeft(), chronometer.getTop(), chronometer.getRight(), chronometer.getBottom());
                        Rect congratsRect = new Rect(congratsText.getLeft(), congratsText.getTop(), congratsText.getRight(), congratsText.getBottom());

                        if ((Rect.intersects(scrambleRect, chronometerRect)) ||
                                (congratsText.getVisibility() == View.VISIBLE && Rect.intersects(scrambleRect, congratsRect))) {
                            scrambleText.setClickable(true);
                            scrambleText.setText(R.string.scramble_text_tap_hint);
                            scrambleText.setCompoundDrawablesWithIntrinsicBounds(R.drawable.ic_dice_white_24dp, 0, 0, 0);
                            scrambleText.setOnClickListener(new View.OnClickListener() {
                                @Override
                                public void onClick(View view) {
                                    panelText.setText(scramble);
                                    panelText.setTextSize(TypedValue.COMPLEX_UNIT_PX, scrambleText.getTextSize());
                                    panelText.setGravity(Gravity.CENTER);
                                    panelSpinner.setVisibility(View.GONE);
                                    panelSpinnerText.setVisibility(View.GONE);
                                    slidingLayout.setPanelState(PanelState.EXPANDED);
                                }
                            });
                        } else {
                            scrambleText.setCompoundDrawablesWithIntrinsicBounds(0, 0, 0, 0);
                            scrambleText.setClickable(false);
                        }
                        if (! isRunning)
                            scrambleText.setVisibility(View.VISIBLE);
                    }
                }
            });
            realScramble = scramble;
            if (scrambleImgEnabled)
                generateScrambleImage();
            else
                progressSpinner.setVisibility(View.GONE);
            isLocked = false;

            canShowHint = true;
        }
    }

    private class GenerateScrambleImage extends AsyncTask<Void, Void, Drawable> {

        @Override
        protected Drawable doInBackground(Void... voids) {
            return generator.generateImageFromScramble(sharedPreferences, realScramble);
        }

        @Override
        protected void onPostExecute(Drawable drawable) {
            super.onPostExecute(drawable);
            if (! isRunning) {
                if (scrambleImg != null)
                    showImage();
            }
            if (progressSpinner != null)
                progressSpinner.setVisibility(View.GONE);
            if (scrambleImg != null)
                scrambleImg.setImageDrawable(drawable);
            if (expandedImageView != null)
                expandedImageView.setImageDrawable(drawable);
        }
    }

<<<<<<< HEAD
    private void zoomImageFromThumb(final View thumbView, Drawable image) {
=======
    private class CalculateStats extends AsyncTask<Void, Void, int[]> {
        @Override
        protected void onPreExecute() {
            super.onPreExecute();
        }

        @Override
        protected int[] doInBackground(Void... voids) {
            int avg5 = dbHandler.getTruncatedAverageOf(5, currentPuzzle, currentPuzzleSubtype, true);
            int avg12 = dbHandler.getTruncatedAverageOf(12, currentPuzzle, currentPuzzleSubtype, true);
            int avg50 = dbHandler.getTruncatedAverageOf(50, currentPuzzle, currentPuzzleSubtype, true);
            int avg100 = dbHandler.getTruncatedAverageOf(100, currentPuzzle, currentPuzzleSubtype, false);
            int mean = dbHandler.getMean(true, currentPuzzle, currentPuzzleSubtype);
            int bestSession = dbHandler.getBestOrWorstTime(true, true, currentPuzzle, currentPuzzleSubtype);
            int worstSession = dbHandler.getBestOrWorstTime(false, true, currentPuzzle, currentPuzzleSubtype);
            int count = dbHandler.getSolveCount(currentPuzzle, currentPuzzleSubtype, true);


            return new int[] { avg5, avg12, avg50, avg100, mean, bestSession, worstSession, count };
        }

        @SuppressLint("SetTextI18n")
        @Override
        protected void onPostExecute(int[] times) {
            super.onPostExecute(times);

            String avg5 = PuzzleUtils.convertTimeToString(times[0]);
            String avg12 = PuzzleUtils.convertTimeToString(times[1]);
            String avg50 = PuzzleUtils.convertTimeToString(times[2]);
            String avg100 = PuzzleUtils.convertTimeToString(times[3]);
            String mean = PuzzleUtils.convertTimeToString(times[4]);
            String best = PuzzleUtils.convertTimeToString(times[5]);
            String worst = PuzzleUtils.convertTimeToString(times[6]);
            int count = times[7];

            // The following code makes Android Studio throw a fit (so suppressed above), but it's
            // alright since we're not going to be translating NUMBERS.
            detailTimesAvg.setText(
                    avg5 + "\n" +
                            avg12 + "\n" +
                            avg50 + "\n" +
                            avg100);

            detailTimesMore.setText(
                    mean + "\n" +
                            best + "\n" +
                            worst + "\n" +
                            count);

            if (count == 3) {
                updateBestAndWorst();
            }

            // Check best/worst solve
            if (currentSolve != null && currentPenalty != PuzzleUtils.PENALTY_DNF && ! undone) {
                if (count >= 4 && currentSolve.getTime() != 0) { // Start counting records at 5 solves
                    if (bestSolveEnabled) {
                        if (currentSolve.getTime() < currentBestTime) { // best
                            rippleBackground.startRippleAnimation();
                            congratsText.setText(getString(R.string.personal_best_message,
                                    PuzzleUtils.convertTimeToString(currentBestTime - currentSolve.getTime())));
                            congratsText.setVisibility(View.VISIBLE);
                            final Handler handler = new Handler();
                            handler.postDelayed(new Runnable() {
                                @Override
                                public void run() {
                                    if (rippleBackground != null)
                                        rippleBackground.stopRippleAnimation();
                                }
                            }, 2940);
                        }
                    } if (worstSolveEnabled) {
                        if (currentSolve.getTime() > currentWorstTime) { // worst
                            congratsText.setText(getString(R.string.personal_worst_message,
                                    PuzzleUtils.convertTimeToString(currentSolve.getTime() - currentWorstTime)));

                            if (backgroundEnabled)
                                congratsText.setCompoundDrawablesWithIntrinsicBounds(R.drawable.ic_emoticon_poop_white_18dp, 0, R.drawable.ic_emoticon_poop_white_18dp, 0);
                            else
                                congratsText.setCompoundDrawablesWithIntrinsicBounds(R.drawable.ic_emoticon_poop_black_18dp, 0, R.drawable.ic_emoticon_poop_black_18dp, 0);
                            congratsText.setVisibility(View.VISIBLE);
                        }
                    }
                }
                updateBestAndWorst();
            }

        }
    }

    private class CalculateBestAndWorst extends AsyncTask<Void, Void, Void> {
        @Override
        protected Void doInBackground(Void... voids) {
            currentBestTime = dbHandler.getBestOrWorstTime(true, false, currentPuzzle, currentPuzzleSubtype);
            currentWorstTime = dbHandler.getBestOrWorstTime(false, false, currentPuzzle, currentPuzzleSubtype);
            return null;
        }
    }

    private void updateBestAndWorst() {
        if (dbHandler != null) {
            new CalculateBestAndWorst().executeOnExecutor(AsyncTask.THREAD_POOL_EXECUTOR);
        }
    }


    private void zoomImageFromThumb(final View thumbView) {
>>>>>>> 32fd4f3f
        // If there's an animation in progress, cancel it
        // immediately and proceed with this one.
        if (mCurrentAnimator != null) {
            mCurrentAnimator.cancel();
        }

        // Calculate the starting and ending bounds for the zoomed-in image.
        // This step involves lots of math. Yay, math.
        final Rect startBounds = new Rect();
        final Rect finalBounds = new Rect();
        final Point globalOffset = new Point();

        // The start bounds are the global visible rectangle of the thumbnail,
        // and the final bounds are the global visible rectangle of the container
        // view. Also set the container view's offset as the origin for the
        // bounds, since that's the origin for the positioning animation
        // properties (X, Y).
        thumbView.getGlobalVisibleRect(startBounds);
        rootLayout.getGlobalVisibleRect(finalBounds, globalOffset);
        startBounds.offset(- globalOffset.x, - globalOffset.y);
        finalBounds.offset(- globalOffset.x, - globalOffset.y);

        // Adjust the start bounds to be the same aspect ratio as the final
        // bounds using the "center crop" technique. This prevents undesirable
        // stretching during the animation. Also calculate the start scaling
        // factor (the end scaling factor is always 1.0).
        float startScale;
        if ((float) finalBounds.width() / finalBounds.height()
                > (float) startBounds.width() / startBounds.height()) {
            // Extend start bounds horizontally
            startScale = (float) startBounds.height() / finalBounds.height();
            float startWidth = startScale * finalBounds.width();
            float deltaWidth = (startWidth - startBounds.width()) / 2;
            startBounds.left -= deltaWidth;
            startBounds.right += deltaWidth;
        } else {
            // Extend start bounds vertically
            startScale = (float) startBounds.width() / finalBounds.width();
            float startHeight = startScale * finalBounds.height();
            float deltaHeight = (startHeight - startBounds.height()) / 2;
            startBounds.top -= deltaHeight;
            startBounds.bottom += deltaHeight;
        }

        // Hide the thumbnail and show the zoomed-in view. When the animation
        // begins, it will position the zoomed-in view in the place of the
        // thumbnail.
        thumbView.setAlpha(0f);
        expandedImageView.setVisibility(View.VISIBLE);

        // Set the pivot point for SCALE_X and SCALE_Y transformations
        // to the top-left corner of the zoomed-in view (the default
        // is the center of the view).
        expandedImageView.setPivotX(0f);
        expandedImageView.setPivotY(0f);

        // Construct and run the parallel animation of the four translation and
        // scale properties (X, Y, SCALE_X, and SCALE_Y).
        AnimatorSet set = new AnimatorSet();
        set
                .play(ObjectAnimator.ofFloat(expandedImageView, View.X,
                        startBounds.left, finalBounds.left))
                .with(ObjectAnimator.ofFloat(expandedImageView, View.Y,
                        startBounds.top, finalBounds.top))
                .with(ObjectAnimator.ofFloat(expandedImageView, View.SCALE_X,
                        startScale, 1f)).with(ObjectAnimator.ofFloat(expandedImageView,
                View.SCALE_Y, startScale, 1f));
        set.setDuration(mShortAnimationDuration);
        set.setInterpolator(new DecelerateInterpolator());
        set.addListener(new AnimatorListenerAdapter() {
            @Override
            public void onAnimationEnd(Animator animation) {
                mCurrentAnimator = null;
            }

            @Override
            public void onAnimationCancel(Animator animation) {
                mCurrentAnimator = null;
            }
        });
        set.start();
        mCurrentAnimator = set;

        // Upon clicking the zoomed-in image, it should zoom back down
        // to the original bounds and show the thumbnail instead of
        // the expanded image.
        final float startScaleFinal = startScale;
        expandedImageView.setOnClickListener(new View.OnClickListener() {
            @Override
            public void onClick(View view) {
                if (mCurrentAnimator != null) {
                    mCurrentAnimator.cancel();
                }

                // Animate the four positioning/sizing properties in parallel,
                // back to their original values.
                AnimatorSet set = new AnimatorSet();
                set.play(ObjectAnimator
                        .ofFloat(expandedImageView, View.X, startBounds.left))
                        .with(ObjectAnimator
                                .ofFloat(expandedImageView,
                                        View.Y, startBounds.top))
                        .with(ObjectAnimator
                                .ofFloat(expandedImageView,
                                        View.SCALE_X, startScaleFinal))
                        .with(ObjectAnimator
                                .ofFloat(expandedImageView,
                                        View.SCALE_Y, startScaleFinal));
                set.setDuration(mShortAnimationDuration);
                set.setInterpolator(new DecelerateInterpolator());
                set.addListener(new AnimatorListenerAdapter() {
                    @Override
                    public void onAnimationEnd(Animator animation) {
                        thumbView.setAlpha(1f);
                        expandedImageView.setVisibility(View.GONE);
                        mCurrentAnimator = null;
                    }

                    @Override
                    public void onAnimationCancel(Animator animation) {
                        thumbView.setAlpha(1f);
                        expandedImageView.setVisibility(View.GONE);
                        mCurrentAnimator = null;
                    }
                });
                set.start();
                mCurrentAnimator = set;
            }
        });
    }
}<|MERGE_RESOLUTION|>--- conflicted
+++ resolved
@@ -132,12 +132,6 @@
     private ScrambleGenerator generator;
 
     private GenerateScrambleSequence scrambleGeneratorAsync;
-<<<<<<< HEAD
-    private GenerateScrambleImage    scrambleImageGenerator;
-    private GetOptimalCross          crossCalculator;
-=======
-    private CalculateStats           statCalculatorAsync;
->>>>>>> 32fd4f3f
 
     private int currentPenalty = NO_PENALTY;
 
@@ -198,12 +192,12 @@
     private TTFragmentBroadcastReceiver mUIInteractionReceiver
             = new TTFragmentBroadcastReceiver(this, CATEGORY_UI_INTERACTIONS) {
         @Override
-<<<<<<< HEAD
         public void onReceiveWhileAdded(Context context, Intent intent) {
             switch (intent.getAction()) {
                 case ACTION_SCROLLED_PAGE:
                     holdHandler.removeCallbacks(holdRunnable);
-                    chronometer.setTextColor(ThemeUtils.fetchAttrColor(getContext(), R.attr.colorTimerText));
+                    chronometer.setHighlighted(false);
+                    chronometer.cancelHoldForStart();
                     isReady = false;
                     break;
 
@@ -215,29 +209,6 @@
                 case ACTION_GENERATE_SCRAMBLE:
                     generateNewScramble();
                     break;
-=======
-        public void onReceive(Context context, Intent intent) {
-            if (isAdded()) { // The fragment has to check if it is attached to an activity. Removing this will bug the app
-                switch (intent.getStringExtra("action")) {
-                    case "TIME UPDATED":
-                    case "TIME ADDED":
-                        updateStats();
-                        break;
-                    case "MOVED TO HISTORY":
-                        updateStats();
-                        break;
-                    case "SCROLLED PAGE":
-                        holdHandler.removeCallbacks(holdRunnable);
-                        chronometer.setHighlighted(false);
-                        chronometer.cancelHoldForStart();
-                        isReady = false;
-                        break;
-                    case "TOOLBAR ENDED":
-                        showItems();
-                        animationDone = true;
-                        break;
-                }
->>>>>>> 32fd4f3f
             }
         }
     };
@@ -276,41 +247,25 @@
                                 public void onClick(@NonNull MaterialDialog dialog,
                                                     @NonNull DialogAction which) {
                                     dbHandler.deleteSolve(currentSolve);
-<<<<<<< HEAD
-                                    broadcast(CATEGORY_TIME_DATA_CHANGES, ACTION_TIMES_MODIFIED);
-=======
                                     chronometer.reset(); // Reset to "0.00".
                                     congratsText.setVisibility(View.GONE);
-
-                                    handleButtons(true);
->>>>>>> 32fd4f3f
+                                    broadcast(CATEGORY_TIME_DATA_CHANGES, ACTION_TIMES_MODIFIED);
+                                    hideButtons(true, true);
                                 }
                             })
                             .show();
                     break;
                 case R.id.button_dnf:
-<<<<<<< HEAD
                     currentSolve = PuzzleUtils.applyPenalty(currentSolve, PENALTY_DNF);
-                    chronometer.setText("DNF");
-=======
-                    currentSolve = PuzzleUtils.applyPenalty(currentSolve, PuzzleUtils.PENALTY_DNF);
                     chronometer.setPenalty(PuzzleUtils.PENALTY_DNF);
->>>>>>> 32fd4f3f
                     dbHandler.updateSolve(currentSolve);
                     hideButtons(true, false);
                     broadcast(CATEGORY_TIME_DATA_CHANGES, ACTION_TIMES_MODIFIED);
                     break;
                 case R.id.button_plustwo:
-<<<<<<< HEAD
                     if (currentPenalty != PENALTY_PLUSTWO) {
                         currentSolve = PuzzleUtils.applyPenalty(currentSolve, PENALTY_PLUSTWO);
-                        chronometer.setText(Html.fromHtml(
-                                PuzzleUtils.convertTimeToStringWithSmallDecimal(currentSolve.getTime()) + " <small>+</small>"));
-=======
-                    if (currentPenalty != PuzzleUtils.PENALTY_PLUSTWO) {
-                        currentSolve = PuzzleUtils.applyPenalty(currentSolve, PuzzleUtils.PENALTY_PLUSTWO);
                         chronometer.setPenalty(PuzzleUtils.PENALTY_PLUSTWO);
->>>>>>> 32fd4f3f
                         dbHandler.updateSolve(currentSolve);
                         broadcast(CATEGORY_TIME_DATA_CHANGES, ACTION_TIMES_MODIFIED);
                     }
@@ -352,25 +307,14 @@
                         panelText.setGravity(Gravity.LEFT);
                         panelSpinner.setVisibility(View.VISIBLE);
                         panelSpinnerText.setVisibility(View.VISIBLE);
-<<<<<<< HEAD
                         slidingLayout.setPanelState(PanelState.EXPANDED);
-                        crossCalculator = new GetOptimalCross();
-                        crossCalculator.executeOnExecutor(AsyncTask.THREAD_POOL_EXECUTOR);
+                        new GetOptimalCross().executeOnExecutor(AsyncTask.THREAD_POOL_EXECUTOR);
                     }
                     break;
                 case R.id.button_undo:
                     // Undo the setting of a DNF or +2 penalty (does not undo a delete or comment).
                     currentSolve = PuzzleUtils.applyPenalty(currentSolve, NO_PENALTY);
-                    chronometer.setText(Html.fromHtml(PuzzleUtils.convertTimeToStringWithSmallDecimal(currentSolve.getTime())));
-=======
-                        slidingLayout.setPanelState(SlidingUpPanelLayout.PanelState.EXPANDED);
-                        new GetOptimalCross().executeOnExecutor(AsyncTask.THREAD_POOL_EXECUTOR);
-                    }
-                    break;
-                case R.id.button_undo:
-                    currentSolve = PuzzleUtils.applyPenalty(currentSolve, PuzzleUtils.NO_PENALTY);
                     chronometer.setPenalty(PuzzleUtils.NO_PENALTY);
->>>>>>> 32fd4f3f
                     dbHandler.updateSolve(currentSolve);
                     hideButtons(false, true);
                     broadcast(CATEGORY_TIME_DATA_CHANGES, ACTION_TIMES_MODIFIED);
@@ -380,11 +324,7 @@
     };
 
     /**
-<<<<<<< HEAD
      * Hides (or shows) the delete/dnf/plus-two quick action buttons and the undo button.
-=======
-     * Handle the delete/dnf/plus-two buttons and sends a broadcast
->>>>>>> 32fd4f3f
      */
     private void hideButtons(boolean hideQuickActionButtons, boolean hideUndoButton) {
         quickActionButtons.setVisibility(hideQuickActionButtons ? View.GONE : View.VISIBLE);
@@ -410,11 +350,6 @@
             currentPuzzleSubtype = getArguments().getString(PUZZLE_SUBTYPE);
         }
 
-<<<<<<< HEAD
-=======
-        dbHandler = new DatabaseHandler(getContext());
-
->>>>>>> 32fd4f3f
         scrambleGeneratorAsync = new GenerateScrambleSequence();
 
         generator = new ScrambleGenerator(currentPuzzle);
@@ -458,14 +393,8 @@
         sharedPreferences = PreferenceManager.getDefaultSharedPreferences(getActivity());
         final boolean inspectionEnabled = sharedPreferences.getBoolean("inspectionEnabled", false);
         final int inspectionTime = sharedPreferences.getInt("inspectionTime", 15);
-<<<<<<< HEAD
-
-        advancedEnabled = sharedPreferences.getBoolean("enableAdvanced", false);
-        scrambleTextSize = ((float) sharedPreferences.getInt("scrambleTextSize", 100)) / 100f;
-=======
         final boolean advancedEnabled = sharedPreferences.getBoolean("enableAdvanced", false);
         final float scrambleTextSize = ((float) sharedPreferences.getInt("scrambleTextSize", 100)) / 100f;
->>>>>>> 32fd4f3f
         final boolean quickActionLarge = sharedPreferences.getBoolean("quickActionLarge", false);
         final float timerTextSize = ((float) sharedPreferences.getInt("timerTextSize", 100)) / 100f;
         final float scrambleImageSize = ((float) sharedPreferences.getInt("scrambleImageSize", 100)) / 100f;
@@ -535,22 +464,6 @@
                 public void onTick(long l) {
                     chronometer.setText(String.valueOf((l / 1000) + 1));
                 }
-<<<<<<< HEAD
-            }
-
-            @Override
-            public void onFinish() {
-                chronometer.setText("+2");
-                currentPenalty = PENALTY_PLUSTWO;
-                plusTwoCountdown.start();
-            }
-        };
-
-        plusTwoCountdown = new CountDownTimer(2000, 500) {
-            @Override
-            public void onTick(long l) {
-=======
->>>>>>> 32fd4f3f
 
                 @Override
                 public void onFinish() {
@@ -561,33 +474,6 @@
                 }
             };
 
-<<<<<<< HEAD
-            @Override
-            public void onFinish() {
-                countingDown = false;
-                isReady = false;
-                isRunning = false;
-                holdingDNF = true;
-                chronometer.setText("DNF");
-                showToolbar();
-                chronometer.setTextColor(ThemeUtils.fetchAttrColor(getContext(), R.attr.colorTimerText));
-                currentPenalty = PENALTY_DNF;
-                addNewSolve();
-                inspectionText.setVisibility(View.GONE);
-            }
-        };
-
-        // Delay start
-        holdHandler = new Handler();
-        holdRunnable = new Runnable() {
-            public void run() {
-                isReady = true;
-                chronometer.setTextColor(ThemeUtils.fetchAttrColor(getContext(), R.attr.colorAccent));
-                if (! inspectionEnabled)
-                    hideToolbar();
-            }
-        };
-=======
             plusTwoCountdown = new CountDownTimer(2000, 500) {
                 @Override
                 public void onTick(long l) {
@@ -627,7 +513,6 @@
                 }
             };
         }
->>>>>>> 32fd4f3f
 
         // Chronometer
         startTimerLayout.setOnTouchListener(new View.OnTouchListener() {
@@ -714,21 +599,9 @@
                                 if (!holdEnabled) {
                                     hideToolbar();
                                 }
-<<<<<<< HEAD
-                                return false;
-                        }
-                    } else if (motionEvent.getAction() == MotionEvent.ACTION_DOWN && chronometer.getTimeElapsed() >= 80) {
-                        animationDone = false;
-                        stopChronometer();
-                        if (currentPenalty == PENALTY_PLUSTWO)
-                            chronometer.setText(Html.fromHtml(PuzzleUtils.convertTimeToStringWithSmallDecimal((int) chronometer.getTimeElapsed() + 2000) + " <small>+</small>"));
-                        addNewSolve();
-
-=======
                                 startChronometer();
                             }
                             return false;
->>>>>>> 32fd4f3f
                     }
                 } else if (motionEvent.getAction() == MotionEvent.ACTION_DOWN
                         && chronometer.getElapsedTime() >= 80) { // => "isRunning == true"
@@ -863,22 +736,16 @@
     }
 
     private void addNewSolve() {
-<<<<<<< HEAD
+        currentSolve = new Solve(
+                (int) chronometer.getElapsedTime(), // Includes any "+2" penalty. Is zero for "DNF".
+                currentPuzzle, currentPuzzleSubtype,
+                System.currentTimeMillis(), currentScramble, currentPenalty, "", false);
+
         if (currentPenalty != PENALTY_DNF) {
-            currentSolve = new Solve(
-                    (currentPenalty == PENALTY_PLUSTWO) ?
-                            ((int) chronometer.getTimeElapsed() + 2000) : (int) chronometer.getTimeElapsed()
-                    , currentPuzzle, currentPuzzleSubtype,
-                    System.currentTimeMillis(), currentScramble, currentPenalty, "", false);
-
             declareRecordTimes(currentSolve);
-        } else {
-            currentSolve = new Solve(0, currentPuzzle, currentPuzzleSubtype,
-                    System.currentTimeMillis(), currentScramble, PENALTY_DNF, "", false);
-        }
-
-        currentId = TwistyTimer.getDBHandler().addSolve(currentSolve);
-        currentSolve.setId(currentId);
+        }
+
+        currentSolve.setId(TwistyTimer.getDBHandler().addSolve(currentSolve));
         currentPenalty = NO_PENALTY;
 
         // The receiver might be able to use the new solve and avoid accessing the database, so
@@ -918,14 +785,6 @@
             // to make reporting meaningful (or non-annoying), so cannot check for a new PB.
             return;
         }
-=======
-        currentSolve = new Solve(
-                (int) chronometer.getElapsedTime(), // Includes any "+2" penalty. Is zero for "DNF".
-                currentPuzzle, currentPuzzleSubtype,
-                System.currentTimeMillis(), currentScramble, currentPenalty, "", false);
-
-        currentSolve.setId(dbHandler.addSolve(currentSolve));
->>>>>>> 32fd4f3f
 
         if (bestSolveEnabled) {
             final long previousBestTime = mRecentStatistics.getAllTimeBestTime();
@@ -1351,117 +1210,7 @@
         }
     }
 
-<<<<<<< HEAD
-    private void zoomImageFromThumb(final View thumbView, Drawable image) {
-=======
-    private class CalculateStats extends AsyncTask<Void, Void, int[]> {
-        @Override
-        protected void onPreExecute() {
-            super.onPreExecute();
-        }
-
-        @Override
-        protected int[] doInBackground(Void... voids) {
-            int avg5 = dbHandler.getTruncatedAverageOf(5, currentPuzzle, currentPuzzleSubtype, true);
-            int avg12 = dbHandler.getTruncatedAverageOf(12, currentPuzzle, currentPuzzleSubtype, true);
-            int avg50 = dbHandler.getTruncatedAverageOf(50, currentPuzzle, currentPuzzleSubtype, true);
-            int avg100 = dbHandler.getTruncatedAverageOf(100, currentPuzzle, currentPuzzleSubtype, false);
-            int mean = dbHandler.getMean(true, currentPuzzle, currentPuzzleSubtype);
-            int bestSession = dbHandler.getBestOrWorstTime(true, true, currentPuzzle, currentPuzzleSubtype);
-            int worstSession = dbHandler.getBestOrWorstTime(false, true, currentPuzzle, currentPuzzleSubtype);
-            int count = dbHandler.getSolveCount(currentPuzzle, currentPuzzleSubtype, true);
-
-
-            return new int[] { avg5, avg12, avg50, avg100, mean, bestSession, worstSession, count };
-        }
-
-        @SuppressLint("SetTextI18n")
-        @Override
-        protected void onPostExecute(int[] times) {
-            super.onPostExecute(times);
-
-            String avg5 = PuzzleUtils.convertTimeToString(times[0]);
-            String avg12 = PuzzleUtils.convertTimeToString(times[1]);
-            String avg50 = PuzzleUtils.convertTimeToString(times[2]);
-            String avg100 = PuzzleUtils.convertTimeToString(times[3]);
-            String mean = PuzzleUtils.convertTimeToString(times[4]);
-            String best = PuzzleUtils.convertTimeToString(times[5]);
-            String worst = PuzzleUtils.convertTimeToString(times[6]);
-            int count = times[7];
-
-            // The following code makes Android Studio throw a fit (so suppressed above), but it's
-            // alright since we're not going to be translating NUMBERS.
-            detailTimesAvg.setText(
-                    avg5 + "\n" +
-                            avg12 + "\n" +
-                            avg50 + "\n" +
-                            avg100);
-
-            detailTimesMore.setText(
-                    mean + "\n" +
-                            best + "\n" +
-                            worst + "\n" +
-                            count);
-
-            if (count == 3) {
-                updateBestAndWorst();
-            }
-
-            // Check best/worst solve
-            if (currentSolve != null && currentPenalty != PuzzleUtils.PENALTY_DNF && ! undone) {
-                if (count >= 4 && currentSolve.getTime() != 0) { // Start counting records at 5 solves
-                    if (bestSolveEnabled) {
-                        if (currentSolve.getTime() < currentBestTime) { // best
-                            rippleBackground.startRippleAnimation();
-                            congratsText.setText(getString(R.string.personal_best_message,
-                                    PuzzleUtils.convertTimeToString(currentBestTime - currentSolve.getTime())));
-                            congratsText.setVisibility(View.VISIBLE);
-                            final Handler handler = new Handler();
-                            handler.postDelayed(new Runnable() {
-                                @Override
-                                public void run() {
-                                    if (rippleBackground != null)
-                                        rippleBackground.stopRippleAnimation();
-                                }
-                            }, 2940);
-                        }
-                    } if (worstSolveEnabled) {
-                        if (currentSolve.getTime() > currentWorstTime) { // worst
-                            congratsText.setText(getString(R.string.personal_worst_message,
-                                    PuzzleUtils.convertTimeToString(currentSolve.getTime() - currentWorstTime)));
-
-                            if (backgroundEnabled)
-                                congratsText.setCompoundDrawablesWithIntrinsicBounds(R.drawable.ic_emoticon_poop_white_18dp, 0, R.drawable.ic_emoticon_poop_white_18dp, 0);
-                            else
-                                congratsText.setCompoundDrawablesWithIntrinsicBounds(R.drawable.ic_emoticon_poop_black_18dp, 0, R.drawable.ic_emoticon_poop_black_18dp, 0);
-                            congratsText.setVisibility(View.VISIBLE);
-                        }
-                    }
-                }
-                updateBestAndWorst();
-            }
-
-        }
-    }
-
-    private class CalculateBestAndWorst extends AsyncTask<Void, Void, Void> {
-        @Override
-        protected Void doInBackground(Void... voids) {
-            currentBestTime = dbHandler.getBestOrWorstTime(true, false, currentPuzzle, currentPuzzleSubtype);
-            currentWorstTime = dbHandler.getBestOrWorstTime(false, false, currentPuzzle, currentPuzzleSubtype);
-            return null;
-        }
-    }
-
-    private void updateBestAndWorst() {
-        if (dbHandler != null) {
-            new CalculateBestAndWorst().executeOnExecutor(AsyncTask.THREAD_POOL_EXECUTOR);
-        }
-    }
-
-
     private void zoomImageFromThumb(final View thumbView) {
->>>>>>> 32fd4f3f
         // If there's an animation in progress, cancel it
         // immediately and proceed with this one.
         if (mCurrentAnimator != null) {
