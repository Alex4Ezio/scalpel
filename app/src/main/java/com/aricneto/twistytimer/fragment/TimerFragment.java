package com.aricneto.twistytimer.fragment;


import android.animation.Animator;
import android.animation.AnimatorListenerAdapter;
import android.animation.AnimatorSet;
import android.animation.ObjectAnimator;
import android.annotation.SuppressLint;
import android.app.Activity;
import android.content.Context;
import android.content.Intent;
import android.content.SharedPreferences;
import android.content.pm.ActivityInfo;
import android.content.res.Configuration;
import android.graphics.Point;
import android.graphics.Rect;
import android.graphics.drawable.Drawable;
import android.os.AsyncTask;
import android.os.Bundle;
import android.os.CountDownTimer;
import android.os.Handler;
import android.preference.PreferenceManager;
import android.support.v4.content.ContextCompat;
import android.support.v7.widget.CardView;
import android.text.Html;
import android.text.InputType;
import android.util.Log;
import android.util.TypedValue;
import android.view.Display;
import android.view.Gravity;
import android.view.LayoutInflater;
import android.view.MotionEvent;
import android.view.Surface;
import android.view.View;
import android.view.ViewGroup;
import android.view.WindowManager;
import android.view.animation.DecelerateInterpolator;
import android.view.inputmethod.EditorInfo;
import android.widget.EditText;
import android.widget.FrameLayout;
import android.widget.ImageView;
import android.widget.LinearLayout;
import android.widget.RelativeLayout;
import android.widget.TextView;
import android.widget.Toast;

import com.afollestad.materialdialogs.DialogAction;
import com.afollestad.materialdialogs.MaterialDialog;
import com.aricneto.twistify.R;
import com.aricneto.twistytimer.TwistyTimer;
import com.aricneto.twistytimer.database.DatabaseHandler;
import com.aricneto.twistytimer.items.Solve;
import com.aricneto.twistytimer.layout.ChronometerMilli;
import com.aricneto.twistytimer.listener.OnBackPressedInFragmentListener;
import com.aricneto.twistytimer.solver.RubiksCubeOptimalCross;
import com.aricneto.twistytimer.solver.RubiksCubeOptimalXCross;
import com.aricneto.twistytimer.stats.Statistics;
import com.aricneto.twistytimer.utils.PuzzleUtils;
import com.aricneto.twistytimer.utils.ScrambleGenerator;
import com.aricneto.twistytimer.utils.ThemeUtils;
import com.skyfishjy.library.RippleBackground;
import com.sothree.slidinguppanel.SlidingUpPanelLayout;
import com.sothree.slidinguppanel.SlidingUpPanelLayout.PanelState;

import java.util.Locale;

import butterknife.BindView;
import butterknife.ButterKnife;
import butterknife.Unbinder;
import me.zhanghai.android.materialprogressbar.MaterialProgressBar;

<<<<<<< HEAD
import static com.aricneto.twistytimer.stats.AverageCalculator.tr;
import static com.aricneto.twistytimer.utils.PuzzleUtils.convertTimeToString;
import static com.aricneto.twistytimer.utils.TTIntent.*;

public class TimerFragment extends BaseFragment {
=======
public class TimerFragment extends BaseFragment implements OnBackPressedInFragmentListener {
    /**
     * Flag to enable debug logging for this class.
     */
    private static final boolean DEBUG_ME = false;

    /**
     * A "tag" to identify this class in log messages.
     */
    private static final String TAG = TimerFragment.class.getSimpleName();
>>>>>>> 49434676

    private static final String PUZZLE         = "puzzle";
    private static final String PUZZLE_SUBTYPE = "puzzle_type";

    private String currentPuzzle;
    private String currentPuzzleSubtype;

    private String currentScramble = "";
    private Solve  currentSolve    = null;
    private long currentId;

    private String realScramble;

    CountDownTimer countdown;
    boolean countingDown = false;

    // True If the show toolbar animation is done
    boolean animationDone = true;

    // True if the user has pressed the chronometer for long enough for it to start
    boolean isReady = false;

    // True If the user has holdEnabled and held the DNF at the last second
    boolean holdingDNF;

    // Checks if the chronometer is running. Has to be public so the main fragment can access it
    public boolean isRunning = false;

    // Locks the chronometer so it doesn't start before a scramble sequence is generated
    boolean isLocked = true;

    // True If the chronometer has just been canceled
    private boolean isCanceled;

    // True If the scrambler is done calculating and can calculate a new hint.
    private boolean canShowHint = false;

    // True If the user pressed the undo button
    private boolean undone = false;

    private ScrambleGenerator generator;

    private GenerateScrambleSequence scrambleGeneratorAsync;
    private GenerateScrambleImage    scrambleImageGenerator;
    private CalculateStats           statCalculatorAsync;
    private CalculateBestAndWorst    bestAndWorstCalculatorAsync;
    private GetOptimalCross          crossCalculator;

    private int currentPenalty = PuzzleUtils.NO_PENALTY;

    private int      mShortAnimationDuration;
    private Animator mCurrentAnimator;

    private Unbinder mUnbinder;
    @BindView(R.id.sessionDetailTimesAvg)  TextView detailTimesAvg;
    @BindView(R.id.sessionDetailTimesMore) TextView detailTimesMore;
    @BindView(R.id.detailLayout)           View     detailLayout;

    @BindView(R.id.chronometer)     ChronometerMilli    chronometer;
    @BindView(R.id.scrambleText)    TextView            scrambleText;
    @BindView(R.id.scrambleImg)     ImageView           scrambleImg;
    @BindView(R.id.expanded_image)  ImageView           expandedImageView;
    @BindView(R.id.inspectionText)  TextView            inspectionText;
    @BindView(R.id.progressSpinner) MaterialProgressBar progressSpinner;

    @BindView(R.id.hintCard)         CardView            hintCard;
    @BindView(R.id.panelText)        TextView            panelText;
    @BindView(R.id.panelSpinner)     MaterialProgressBar panelSpinner;
    @BindView(R.id.panelSpinnerText) TextView            panelSpinnerText;

    @BindView(R.id.button_delete)        ImageView        deleteButton;
    @BindView(R.id.button_dnf)           ImageView        dnfButton;
    @BindView(R.id.button_plustwo)       ImageView        plusTwoButton;
    @BindView(R.id.button_comment)       ImageView        commentButton;
    @BindView(R.id.button_undo)          ImageView        undoButton;
    @BindView(R.id.quick_action_buttons) LinearLayout     quickActionButtons;
    @BindView(R.id.rippleBackground)     RippleBackground rippleBackground;

    @BindView(R.id.root)                  RelativeLayout       rootLayout;
    @BindView(R.id.startTimerLayout)      FrameLayout          startTimerLayout;
    @BindView(R.id.sliding_layout) public SlidingUpPanelLayout slidingLayout;

    @BindView(R.id.congratsText) TextView congratsText;

    private boolean buttonsEnabled;
    private boolean scrambleImgEnabled;
    private boolean sessionStatsEnabled;
    private boolean worstSolveEnabled;
    private boolean backgroundEnabled;
    private boolean bestSolveEnabled;
    private boolean scrambleEnabled;
    private boolean holdEnabled;
    private boolean startCueEnabled;
    private float   scrambleTextSize;
    private boolean advancedEnabled;
    private boolean showHints;
    private boolean showHintsXCross;

    // Global best/worst
    private int currentBestTime;
    private int currentWorstTime;

    // Receives broadcasts related to changes to the time data.
    private TTFragmentBroadcastReceiver mTimeDataChangedReceiver
            = new TTFragmentBroadcastReceiver(this, CATEGORY_TIME_DATA_CHANGES) {
        @Override
<<<<<<< HEAD
        public void onReceiveWhileAdded(Context context, Intent intent) {
            switch (intent.getAction()) {
                case ACTION_TIME_ADDED:
                case ACTION_TIMES_MODIFIED:
                case ACTION_TIMES_MOVED_TO_HISTORY:
                    updateStats();
                    break;
            }
        }
    };

    // Receives broadcasts related to changes to the timer user interface.
    private TTFragmentBroadcastReceiver mUIInteractionReceiver
            = new TTFragmentBroadcastReceiver(this, CATEGORY_UI_INTERACTIONS) {
        @Override
        public void onReceiveWhileAdded(Context context, Intent intent) {
            switch (intent.getAction()) {
                case ACTION_SCROLLED_PAGE:
                    holdHandler.removeCallbacks(holdRunnable);
                    chronometer.setTextColor(ThemeUtils.fetchAttrColor(getContext(), R.attr.colorTimerText));
                    isReady = false;
                    break;

                case ACTION_TOOLBAR_RESTORED:
                    showItems();
                    animationDone = true;
                    break;
=======
        public void onReceive(Context context, Intent intent) {
            if (isAdded()) { // The fragment has to check if it is attached to an activity. Removing this will bug the app
                switch (intent.getStringExtra("action")) {
                    case "TIME UPDATED":
                    case "TIME ADDED":
                        updateStats();
                        break;
                    case "MOVED TO HISTORY":
                        updateStats();
                        break;
                    case "SCROLLED PAGE":
                        holdHandler.removeCallbacks(holdRunnable);
                        chronometer.setTextColor(ThemeUtils.fetchAttrColor(getContext(), R.attr.colorTimerText));
                        isReady = false;
                        break;
                    case "TOOLBAR ENDED":
                        showItems();
                        animationDone = true;
                        break;
                    case "GENERATE SCRAMBLE":
                        generateNewScramble();
                        break;
                }
>>>>>>> 49434676
            }
        }
    };

    private Runnable       holdRunnable;
    private Handler        holdHandler;
    private CountDownTimer plusTwoCountdown;

    private RubiksCubeOptimalCross  optimalCross;
    private RubiksCubeOptimalXCross optimalXCross;
    private SharedPreferences       sharedPreferences;

    public TimerFragment() {
        // Required empty public constructor
    }

    private View.OnClickListener buttonClickListener = new View.OnClickListener() {
        @Override
        public void onClick(View view) {
            final DatabaseHandler dbHandler = TwistyTimer.getDBHandler();

            switch (view.getId()) {
                case R.id.button_delete:
                    new MaterialDialog.Builder(getContext())
                            .content(R.string.delete_dialog_confirmation_title)
                            .positiveText(R.string.delete_dialog_confirmation_button)
                            .negativeText(R.string.delete_dialog_cancel_button)
                            .onPositive(new MaterialDialog.SingleButtonCallback() {
                                @Override
                                public void onClick(MaterialDialog dialog, DialogAction which) {
                                    dbHandler.deleteSolve(currentSolve);

                                    handleButtons(true);
                                }
                            })
                            .show();
                    break;
                case R.id.button_dnf:
                    currentSolve = PuzzleUtils.applyPenalty(currentSolve, PuzzleUtils.PENALTY_DNF);
                    chronometer.setText("DNF");
                    dbHandler.updateSolve(currentSolve);

                    handleButtons(true);
                    undoButton.setVisibility(View.VISIBLE);
                    break;
                case R.id.button_plustwo:
                    if (currentPenalty != PuzzleUtils.PENALTY_PLUSTWO) {
                        currentSolve = PuzzleUtils.applyPenalty(currentSolve, PuzzleUtils.PENALTY_PLUSTWO);
                        chronometer.setText(Html.fromHtml(
                                PuzzleUtils.convertTimeToStringWithSmallDecimal(currentSolve.getTime()) + " <small>+</small>"));
                        dbHandler.updateSolve(currentSolve);
                    }

                    handleButtons(true);
                    undoButton.setVisibility(View.VISIBLE);
                    break;
                case R.id.button_comment:
                    MaterialDialog dialog = new MaterialDialog.Builder(getContext())
                            .title(R.string.add_comment)
                            .input("", "", new MaterialDialog.InputCallback() {
                                @Override
                                public void onInput(MaterialDialog dialog, CharSequence input) {
                                    currentSolve.setComment(input.toString());
                                    dbHandler.updateSolve(currentSolve);
                                    Toast.makeText(getContext(), getString(R.string.added_comment), Toast.LENGTH_SHORT).show();
                                    handleButtons(false);
                                }
                            })
                            .inputType(InputType.TYPE_TEXT_FLAG_MULTI_LINE)
                            .positiveText(R.string.action_done)
                            .negativeText(R.string.action_cancel)
                            .build();
                    EditText editText = dialog.getInputEditText();
                    if (editText != null) {
                        editText.setSingleLine(false);
                        editText.setLines(3);
                        editText.setImeOptions(EditorInfo.IME_FLAG_NO_ENTER_ACTION);
                        editText.setImeOptions(EditorInfo.IME_FLAG_NO_EXTRACT_UI);
                    }
                    dialog.show();
                    break;
                case R.id.hintCard:
                    if (canShowHint) {
                        panelText.setVisibility(View.GONE);
                        panelText.setTextSize(TypedValue.COMPLEX_UNIT_SP, 16);
                        panelText.setGravity(Gravity.LEFT);
                        panelSpinner.setVisibility(View.VISIBLE);
                        panelSpinnerText.setVisibility(View.VISIBLE);
                        slidingLayout.setPanelState(PanelState.EXPANDED);
                        crossCalculator = new GetOptimalCross();
                        crossCalculator.executeOnExecutor(AsyncTask.THREAD_POOL_EXECUTOR);
                    }
                    break;
                case R.id.button_undo:
                    currentSolve = PuzzleUtils.applyPenalty(currentSolve, PuzzleUtils.NO_PENALTY);
                    chronometer.setText(Html.fromHtml(PuzzleUtils.convertTimeToStringWithSmallDecimal(currentSolve.getTime())));
                    dbHandler.updateSolve(currentSolve);
                    undoButton.setVisibility(View.GONE);
                    undone = true;
                    handleButtons(false);
                    break;
            }
        }
    };

    /**
     * Handle the delete/dnf/plustwo butons and sends a broadcast
     */
    private void handleButtons(boolean hideButtons) {
        if (hideButtons) {
            quickActionButtons.setVisibility(View.GONE);
        } else {
            quickActionButtons.setVisibility(View.VISIBLE);
        }
        broadcast(CATEGORY_TIME_DATA_CHANGES, ACTION_TIMES_MODIFIED);
    }

    public static TimerFragment newInstance(String puzzle, String puzzleSubType) {
        TimerFragment fragment = new TimerFragment();
        Bundle args = new Bundle();
        args.putString(PUZZLE, puzzle);
        args.putString(PUZZLE_SUBTYPE, puzzleSubType);
        fragment.setArguments(args);
        if (DEBUG_ME) Log.d(TAG, "newInstance() -> " + fragment);
        return fragment;
    }

    @Override
    public void onCreate(Bundle savedInstanceState) {
        if (DEBUG_ME) Log.d(TAG, "onCreate(savedInstanceState=" + savedInstanceState + ")");
        super.onCreate(savedInstanceState);
        if (getArguments() != null) {
            currentPuzzle = getArguments().getString(PUZZLE);
            currentPuzzleSubtype = getArguments().getString(PUZZLE_SUBTYPE);
        }

<<<<<<< HEAD
=======
        dbHandler = new DatabaseHandler(getContext());

>>>>>>> 49434676
        scrambleGeneratorAsync = new GenerateScrambleSequence();
        statCalculatorAsync = new CalculateStats();
        updateBestAndWorst();

        generator = new ScrambleGenerator(currentPuzzle);
        // Register a receiver to update if something has changed
        registerReceiver(mTimeDataChangedReceiver);
        registerReceiver(mUIInteractionReceiver);
    }

    @Override
    public View onCreateView(LayoutInflater inflater, final ViewGroup container,
                             Bundle savedInstanceState) {
        if (DEBUG_ME) Log.d(TAG, "onCreateView(savedInstanceState=" + savedInstanceState + ")");

        // Inflate the layout for this fragment
        View root = inflater.inflate(R.layout.fragment_timer, container, false);
        mUnbinder = ButterKnife.bind(this, root);

        statCalculatorAsync.execute();

        // Necessary for the scramble image to show
        scrambleImg.setLayerType(View.LAYER_TYPE_SOFTWARE, null);
        expandedImageView.setLayerType(View.LAYER_TYPE_SOFTWARE, null);

        // Set the zoom click listener
        scrambleImg.setOnClickListener(new View.OnClickListener() {
            @Override
            public void onClick(View view) {
                zoomImageFromThumb(scrambleImg, scrambleImg.getDrawable());
            }
        });

        // Retrieve and cache the system's default "short" animation time.
        mShortAnimationDuration = getResources().getInteger(
                android.R.integer.config_shortAnimTime);

        deleteButton.setOnClickListener(buttonClickListener);
        dnfButton.setOnClickListener(buttonClickListener);
        plusTwoButton.setOnClickListener(buttonClickListener);
        commentButton.setOnClickListener(buttonClickListener);
        hintCard.setOnClickListener(buttonClickListener);
        undoButton.setOnClickListener(buttonClickListener);

        // Preferences //
        sharedPreferences = PreferenceManager.getDefaultSharedPreferences(getActivity());
        final boolean inspectionEnabled = sharedPreferences.getBoolean("inspectionEnabled", false);
        final int inspectionTime = sharedPreferences.getInt("inspectionTime", 15);

        advancedEnabled = sharedPreferences.getBoolean("enableAdvanced", false);
        scrambleTextSize = ((float) sharedPreferences.getInt("scrambleTextSize", 100)) / 100f;
        final boolean quickActionLarge = sharedPreferences.getBoolean("quickActionLarge", false);
        final float timerTextSize = ((float) sharedPreferences.getInt("timerTextSize", 100)) / 100f;
        float scrambleImageSize = ((float) sharedPreferences.getInt("scrambleImageSize", 100)) / 100f;
        final int timerTextOffset = sharedPreferences.getInt("timerTextOffset", 0);

        scrambleText.setTextSize(TypedValue.COMPLEX_UNIT_PX, scrambleText.getTextSize() * scrambleTextSize);

        if (advancedEnabled) {
            chronometer.setTextSize(TypedValue.COMPLEX_UNIT_PX, chronometer.getTextSize() * timerTextSize);

            if (quickActionLarge) {
                deleteButton.setImageDrawable(ContextCompat.getDrawable(getContext(), R.drawable.ic_delete_white_36dp));
                commentButton.setImageDrawable(ContextCompat.getDrawable(getContext(), R.drawable.ic_comment_white_36dp));
                dnfButton.setImageDrawable(ContextCompat.getDrawable(getContext(), R.drawable.dnflarge));
                plusTwoButton.setImageDrawable(ContextCompat.getDrawable(getContext(), R.drawable.plustwolarge));
            }

            scrambleImg.getLayoutParams().width *= scrambleImageSize;
            scrambleImg.getLayoutParams().height *= calculateScrambleImageHeightMultiplier(scrambleImageSize);

            chronometer.setY(chronometer.getY() - timerTextOffset);
            inspectionText.setY(inspectionText.getY() - timerTextOffset);
            quickActionButtons.setY(quickActionButtons.getY() - timerTextOffset);
            undoButton.setY(undoButton.getY() - timerTextOffset);
            congratsText.setY(congratsText.getY() - timerTextOffset);
        } else {
            scrambleImg.getLayoutParams().height *= calculateScrambleImageHeightMultiplier(1);
        }

        buttonsEnabled = sharedPreferences.getBoolean("buttonsEnabled", true);
        scrambleImgEnabled = sharedPreferences.getBoolean("scrambleImageEnabled", true);
        sessionStatsEnabled = sharedPreferences.getBoolean("sessionStatsEnabled", true);
        worstSolveEnabled = sharedPreferences.getBoolean("worstSolveEnabled", false);
        bestSolveEnabled = sharedPreferences.getBoolean("bestSolveEnabled", true);
        holdEnabled = sharedPreferences.getBoolean("holdEnabled", false);
        scrambleEnabled = sharedPreferences.getBoolean("scrambleEnabled", true);
        backgroundEnabled = sharedPreferences.getBoolean("backgroundEnabled", false);
        startCueEnabled = sharedPreferences.getBoolean("startCue", false);
        showHints = sharedPreferences.getBoolean("showHints", true);
        showHintsXCross = sharedPreferences.getBoolean("showHintsXCross", false);

        if (showHints && currentPuzzle.equals(PuzzleUtils.TYPE_333) && scrambleEnabled) {
            hintCard.setVisibility(View.VISIBLE);
            optimalCross = new RubiksCubeOptimalCross(getString(R.string.optimal_cross));
            optimalXCross = new RubiksCubeOptimalXCross(getString(R.string.optimal_x_cross));
        }

        if (scrambleEnabled) {
            scrambleGeneratorAsync.executeOnExecutor(AsyncTask.THREAD_POOL_EXECUTOR);
        } else {
            scrambleText.setVisibility(View.GONE);
            scrambleImg.setVisibility(View.GONE);
            isLocked = false;
        }

        if (! scrambleImgEnabled)
            scrambleImg.setVisibility(View.GONE);
        if (! sessionStatsEnabled) {
            detailLayout.setVisibility(View.INVISIBLE);
        }
        // Preferences //

        // Inspection timer
        countdown = new CountDownTimer(inspectionTime * 1000, 500) {
            @Override
            public void onTick(long l) {
                if (chronometer != null) {
                    chronometer.setText(String.valueOf((l / 1000) + 1));
                }
            }

            @Override
            public void onFinish() {
                chronometer.setText("+2");
                currentPenalty = PuzzleUtils.PENALTY_PLUSTWO;
                plusTwoCountdown.start();
            }
        };

        plusTwoCountdown = new CountDownTimer(2000, 500) {
            @Override
            public void onTick(long l) {

            }

            @Override
            public void onFinish() {
                countingDown = false;
                isReady = false;
                isRunning = false;
                holdingDNF = true;
                chronometer.setText("DNF");
                showToolbar();
                chronometer.setTextColor(ThemeUtils.fetchAttrColor(getContext(), R.attr.colorTimerText));
                currentPenalty = PuzzleUtils.PENALTY_DNF;
                addNewSolve();
                inspectionText.setVisibility(View.GONE);
            }
        };

        // Delay start
        holdHandler = new Handler();
        holdRunnable = new Runnable() {
            public void run() {
                isReady = true;
                chronometer.setTextColor(ThemeUtils.fetchAttrColor(getContext(), R.attr.colorAccent));
                if (! inspectionEnabled)
                    hideToolbar();
            }
        };

        // Chronometer
        startTimerLayout.setOnTouchListener(new View.OnTouchListener() {
            @Override
            public boolean onTouch(View view, MotionEvent motionEvent) {

                if (animationDone) {

                    if (countingDown) {

                        switch (motionEvent.getAction()) {
                            case MotionEvent.ACTION_DOWN:
                                if (holdEnabled && inspectionEnabled) {
                                    if (! isLocked)
                                        holdHandler.postDelayed(holdRunnable, 500);
                                } else {
                                    if (! isLocked) {
                                        if (startCueEnabled)
                                            chronometer.setTextColor(ThemeUtils.fetchAttrColor(getContext(), R.attr.colorAccent));
                                    }
                                }
                                return true;
                            case MotionEvent.ACTION_UP:
                                // Check if the user has hold delay enabled
                                if (holdEnabled && inspectionEnabled) {
                                    // Check if the user held the timer long enough
                                    if (isReady) {
                                        isReady = false; // Reset variable
                                        isRunning = true; // Set running to true to indicate we're running
                                        inspectionText.setVisibility(View.GONE);
                                        countdown.cancel();
                                        plusTwoCountdown.cancel();
                                        countingDown = false;
                                        startChronometer();
                                        chronometer.setTextColor(ThemeUtils.fetchAttrColor(getContext(), R.attr.colorTimerText));
                                    } else {
                                        holdHandler.removeCallbacks(holdRunnable);
                                        isReady = false;
                                    }
                                } else {
                                    inspectionText.setVisibility(View.GONE);
                                    countdown.cancel();
                                    plusTwoCountdown.cancel();
                                    isRunning = true; // Set running to true to indicate we're running
                                    countingDown = false;
                                    startChronometer();
                                }
                                return false;
                        }
                    } else if (! isRunning) {

                        switch (motionEvent.getAction()) {
                            case MotionEvent.ACTION_DOWN:

                                if (holdingDNF) {
                                    holdingDNF = false;
                                    chronometer.setTextColor(ThemeUtils.fetchAttrColor(getContext(), R.attr.colorTimerText));
                                }

                                if (holdEnabled && ! inspectionEnabled) {
                                    if (! isLocked)
                                        holdHandler.postDelayed(holdRunnable, 500);
                                } else if (! holdEnabled && ! inspectionEnabled) {
                                    if (! isLocked) {
                                        if (startCueEnabled)
                                            chronometer.setTextColor(ThemeUtils.fetchAttrColor(getContext(), R.attr.colorAccent));
                                    }
                                }

                                return true;
                            case MotionEvent.ACTION_UP:

                                if (holdingDNF) { // Checks if the user was holding the screen in a previous DNF by inspection timeout
                                    holdingDNF = false;
                                } else if (! isLocked) { // Before we start, check if the chronometer can start
                                    // Check if the user has hold delay enabled
                                    if (holdEnabled && ! inspectionEnabled) {
                                        // Check if the user held the timer long enough
                                        if (isReady) {
                                            isReady = false; // Reset variable
                                            isRunning = true; // Set running to true to indicate we're running
                                            startChronometer();
                                            chronometer.setTextColor(ThemeUtils.fetchAttrColor(getContext(), R.attr.colorTimerText));
                                        } else {
                                            holdHandler.removeCallbacks(holdRunnable);
                                            isReady = false;
                                        }

                                    } else if (holdEnabled && inspectionEnabled) {
                                        isRunning = true; // Set running to true to indicate we're running
                                        hideToolbar();
                                        // So it doesn't flash the old time when the inspection starts
                                        chronometer.setText(Integer.toString(inspectionTime));
                                        inspectionText.setVisibility(View.VISIBLE);
                                        countdown.start();
                                        countingDown = true;

                                    } else { // If he doesn't have hold delay enabled
                                        isRunning = true; // Set running to true to indicate we're running
                                        hideToolbar();
                                        if (inspectionEnabled) { // If inspection is enabled, start countdown
                                            // So it doesn't flash the old time when the inspection starts
                                            chronometer.setText(Integer.toString(inspectionTime));
                                            inspectionText.setVisibility(View.VISIBLE);
                                            countdown.start();
                                            countingDown = true;
                                        } else { // Else, start timer
                                            startChronometer();
                                        }
                                    }
                                }
                                return false;
                        }
                    } else if (motionEvent.getAction() == MotionEvent.ACTION_DOWN && chronometer.getTimeElapsed() >= 80) {
                        animationDone = false;
                        stopChronometer();
                        if (currentPenalty == PuzzleUtils.PENALTY_PLUSTWO)
                            chronometer.setText(Html.fromHtml(PuzzleUtils.convertTimeToStringWithSmallDecimal((int) chronometer.getTimeElapsed() + 2000) + " <small>+</small>"));
                        addNewSolve();

                    }
                }

                return false;
            }
        });

        updateStats();

        return root;
    }

    @Override
    public void onResume() {
        if (DEBUG_ME) Log.d(TAG, "onResume()");
        super.onResume();
        slidingLayout.setPanelState(PanelState.HIDDEN);
    }

    /**
     * Hides the sliding panel showing the scramble image, or stops the chronometer, if either
     * action is necessary.
     *
     * @return
     *     {@code true} if the "Back" button press was consumed to hide the scramble or stop the
     *     timer; or {@code false} if neither was necessary and the "Back" button press was ignored.
     */
    @Override
    public boolean onBackPressedInFragment() {
        if (DEBUG_ME) Log.d(TAG, "onBackPressedInFragment()");

        if (isResumed()) {
            if (isRunning) {
                cancelChronometer();
                return true;
            } else if (slidingLayout != null
                    && slidingLayout.getPanelState() != PanelState.HIDDEN
                    && slidingLayout.getPanelState() != PanelState.COLLAPSED) {
                slidingLayout.setPanelState(PanelState.HIDDEN);
                return true;
            }
        }
        return false;
    }

    /**
     * Calculates scramble image height multiplier to respect aspect ratio
     *
     * @param multiplier the height multiplier (must be the same multiplier as the width)
     *
     * @return the height in px
     */
    private float calculateScrambleImageHeightMultiplier(float multiplier) {
        switch (currentPuzzle) {
            case PuzzleUtils.TYPE_777:
            case PuzzleUtils.TYPE_666:
            case PuzzleUtils.TYPE_555:
            case PuzzleUtils.TYPE_222:
            case PuzzleUtils.TYPE_444:
            case PuzzleUtils.TYPE_333:
                // 3 faces of the cube vertically divided by 4 faces horizontally (it draws the cube like a cross)
                return (multiplier / 4) * 3;
            case PuzzleUtils.TYPE_CLOCK:
                return multiplier / 2;
            case PuzzleUtils.TYPE_MEGA:
                return (multiplier / 2);
            case PuzzleUtils.TYPE_PYRA:
                // Just pythagoras. Height of an equilateral triangle
                return (float) (multiplier / Math.sqrt(1.25));
            case PuzzleUtils.TYPE_SKEWB:
                // This one is the same as the NxN cubes
                return (multiplier / 4) * 3;
            case PuzzleUtils.TYPE_SQUARE1: // Square-1
                return multiplier;
        }
        return multiplier;
    }

    private void addNewSolve() {
        if (currentPenalty != PuzzleUtils.PENALTY_DNF) {
            currentSolve = new Solve(
                    currentPenalty == PuzzleUtils.PENALTY_PLUSTWO ?
                            (int) chronometer.getTimeElapsed() + 2000 : (int) chronometer.getTimeElapsed()
                    , currentPuzzle, currentPuzzleSubtype,
                    System.currentTimeMillis(), currentScramble, currentPenalty, "", false);
        } else {
            currentSolve = new Solve(0, currentPuzzle, currentPuzzleSubtype,
                    System.currentTimeMillis(), currentScramble, PuzzleUtils.PENALTY_DNF, "", false);
        }
        currentId = TwistyTimer.getDBHandler().addSolve(currentSolve);
        currentSolve.setId(currentId);
        currentPenalty = PuzzleUtils.NO_PENALTY;

        // The receiver might be able to use the new solve and avoid accessing the database.
        new BroadcastBuilder(CATEGORY_TIME_DATA_CHANGES, ACTION_TIME_ADDED)
                .solve(currentSolve)
                .broadcast();
    }

    private void generateScrambleImage() {
        scrambleImageGenerator = new GenerateScrambleImage();
        scrambleImageGenerator.execute();
    }

    private void updateStats() {
        statCalculatorAsync.cancel(true);
        statCalculatorAsync = new CalculateStats();
        statCalculatorAsync.executeOnExecutor(AsyncTask.THREAD_POOL_EXECUTOR);
    }

    private void showToolbar() {
        unlockOrientation(getActivity());
        broadcast(CATEGORY_UI_INTERACTIONS, ACTION_TIMER_STOPPED);
    }

    private void showItems() {
        if (scrambleEnabled) {
            scrambleText.setEnabled(true);
            scrambleText.setVisibility(View.VISIBLE);
            if (scrambleImgEnabled) {
                scrambleImg.setEnabled(true);
                showImage();
            }
            if (showHints && currentPuzzle.equals(PuzzleUtils.TYPE_333) && scrambleEnabled) {
                hintCard.setEnabled(true);
                hintCard.setVisibility(View.VISIBLE);
                hintCard.animate()
                        .alpha(1)
                        .setDuration(300);
            }
        }
        if (sessionStatsEnabled) {
            detailLayout.setVisibility(View.VISIBLE);
            detailLayout.animate()
                    .alpha(1)
                    .setDuration(300);
        }
        if (buttonsEnabled && ! isCanceled) {
            quickActionButtons.setEnabled(true);
            quickActionButtons.setVisibility(View.VISIBLE);
            quickActionButtons.animate()
                    .alpha(1)
                    .setDuration(300);
        }
        isCanceled = false;
    }

    private void showImage() {
        scrambleImg.setVisibility(View.VISIBLE);
        scrambleImg.animate()
                .alpha(1)
                .setDuration(300);
    }

    private void hideImage() {
        scrambleImg.animate()
                .alpha(0)
                .setDuration(300)
                .withEndAction(new Runnable() {
                    @Override
                    public void run() {
                        if (scrambleImg != null)
                            scrambleImg.setVisibility(View.GONE);
                    }
                });
    }

    private void hideToolbar() {
        lockOrientation(getActivity());
        undone = false;
        broadcast(CATEGORY_UI_INTERACTIONS, ACTION_TIMER_STARTED);

        congratsText.setVisibility(View.GONE);
        congratsText.setCompoundDrawables(null, null, null, null);

        if (scrambleEnabled) {
            scrambleText.setEnabled(false);
            scrambleText.setVisibility(View.INVISIBLE);
            if (scrambleImgEnabled) {
                scrambleImg.setEnabled(false);
                hideImage();
            }
            if (showHints && currentPuzzle.equals(PuzzleUtils.TYPE_333) && scrambleEnabled) {
                hintCard.setEnabled(false);
                hintCard.animate()
                        .alpha(0)
                        .setDuration(300)
                        .withEndAction(new Runnable() {
                            @Override
                            public void run() {
                                hintCard.setVisibility(View.INVISIBLE);
                            }
                        });
            }
        }
        if (sessionStatsEnabled) {
            detailLayout.animate()
                    .alpha(0)
                    .setDuration(300)
                    .withEndAction(new Runnable() {
                        @Override
                        public void run() {
                            detailLayout.setVisibility(View.INVISIBLE);
                        }
                    });
        }
        if (buttonsEnabled) {
            undoButton.setVisibility(View.GONE);
            quickActionButtons.setEnabled(false);
            quickActionButtons.animate()
                    .alpha(0)
                    .setDuration(300)
                    .withEndAction(new Runnable() {
                        @Override
                        public void run() {
                            quickActionButtons.setVisibility(View.GONE);
                        }
                    });
        }
    }

    /**
     * Starts the chronometer
     */
    private void startChronometer() {
        if (chronometer != null) {
            chronometer.start();
            chronometer.setTextColor(ThemeUtils.fetchAttrColor(getContext(), R.attr.colorTimerText));
        }
        if (scrambleEnabled) {
            currentScramble = realScramble;
            generateNewScramble();
        }
    }

    /**
     * Cancels the chronometer (stop it without saving anything)
     */
    public void cancelChronometer() {
        chronometer.stop();
        chronometer.setText(Html.fromHtml("0<small>.00</small>"));
        isRunning = false;
        isCanceled = true;
        isReady = false; // Reset variable
        inspectionText.setVisibility(View.GONE);
        countdown.cancel();
        plusTwoCountdown.cancel();
        countingDown = false;
        showToolbar();
    }

    /**
     * Stops the chronometer
     */
    private void stopChronometer() {
        chronometer.stop();
        isRunning = false;
        showToolbar();
    }

    @Override
    public void onDetach() {
        if (DEBUG_ME) Log.d(TAG, "onDetach()");
        super.onDetach();
        // To fix memory leaks
        unregisterReceiver(mTimeDataChangedReceiver);
        unregisterReceiver(mUIInteractionReceiver);
        scrambleGeneratorAsync.cancel(true);
        statCalculatorAsync.cancel(true);
    }

    @Override
    public void onDestroyView() {
        super.onDestroyView();
        mUnbinder.unbind();
    }

    public static void lockOrientation(Activity activity) {
        Display display = ((WindowManager) activity.getSystemService(Context.WINDOW_SERVICE)).getDefaultDisplay();
        int rotation = display.getRotation();
        int tempOrientation = activity.getResources().getConfiguration().orientation;
        int orientation = ActivityInfo.SCREEN_ORIENTATION_PORTRAIT;
        switch (tempOrientation) {
            case Configuration.ORIENTATION_LANDSCAPE:
                if (rotation == Surface.ROTATION_0 || rotation == Surface.ROTATION_90)
                    orientation = ActivityInfo.SCREEN_ORIENTATION_LANDSCAPE;
                else
                    orientation = ActivityInfo.SCREEN_ORIENTATION_REVERSE_LANDSCAPE;
                break;
            case Configuration.ORIENTATION_PORTRAIT:
                if (rotation == Surface.ROTATION_0 || rotation == Surface.ROTATION_270)
                    orientation = ActivityInfo.SCREEN_ORIENTATION_PORTRAIT;
                else
                    orientation = ActivityInfo.SCREEN_ORIENTATION_REVERSE_PORTRAIT;
        }
        activity.setRequestedOrientation(orientation);
    }

    private static void unlockOrientation(Activity activity) {
        activity.setRequestedOrientation(ActivityInfo.SCREEN_ORIENTATION_UNSPECIFIED);
    }

    /**
     * Generates a new scramble and handles everything.
     */
    public void generateNewScramble() {
        if (scrambleEnabled) {
            scrambleGeneratorAsync.cancel(true);
            scrambleGeneratorAsync = new GenerateScrambleSequence();
            scrambleGeneratorAsync.executeOnExecutor(AsyncTask.THREAD_POOL_EXECUTOR);
        }
    }

    private class GetOptimalCross extends AsyncTask<Void, Void, String> {

        @Override
        protected void onPreExecute() {
            super.onPreExecute();
        }

        @Override
        protected String doInBackground(Void... voids) {
            Thread.currentThread().setPriority(Thread.MAX_PRIORITY);
            String text = "";
            text += optimalCross.getTip(realScramble);
            if (showHintsXCross) {
                text += "\n\n";
                text += optimalXCross.getTip(realScramble);
            }
            return text;
        }

        @Override
        protected void onPostExecute(String text) {
            super.onPostExecute(text);
            if (panelSpinnerText != null && panelText != null && ! isRunning) {
                panelText.setText(text);
                panelText.setVisibility(View.VISIBLE);
                panelSpinner.setVisibility(View.GONE);
                panelSpinnerText.setVisibility(View.GONE);
            }
        }
    }

    private class GenerateScrambleSequence extends AsyncTask<String, Void, String> {

        @Override
        protected void onPreExecute() {
            if (showHints && currentPuzzle.equals(PuzzleUtils.TYPE_333) && scrambleEnabled)
                slidingLayout.setPanelState(PanelState.HIDDEN);
            canShowHint = false;
            scrambleText.setText(R.string.generating_scramble);
            scrambleText.setCompoundDrawablesWithIntrinsicBounds(0, 0, 0, 0);
            scrambleText.setClickable(false);
            hideImage();
            if (! isRunning)
                progressSpinner.setVisibility(View.VISIBLE);
            isLocked = true;
        }

        @Override
        protected String doInBackground(String... params) {
            String scramble = generator.getPuzzle().generateScramble();
            return scramble;
        }

        @Override
        protected void onProgressUpdate(Void... values) {

        }

        @Override
        protected void onPostExecute(final String scramble) {
            scrambleText.setVisibility(View.INVISIBLE);
            scrambleText.setText(scramble);
            scrambleText.post(new Runnable() {
                @Override
                public void run() {
                    if (scrambleText != null) {
                        Rect scrambleRect = new Rect(scrambleText.getLeft(), scrambleText.getTop(), scrambleText.getRight(), scrambleText.getBottom());
                        Rect chronometerRect = new Rect(chronometer.getLeft(), chronometer.getTop(), chronometer.getRight(), chronometer.getBottom());
                        Rect congratsRect = new Rect(congratsText.getLeft(), congratsText.getTop(), congratsText.getRight(), congratsText.getBottom());

                        if ((Rect.intersects(scrambleRect, chronometerRect)) ||
                                (congratsText.getVisibility() == View.VISIBLE && Rect.intersects(scrambleRect, congratsRect))) {
                            scrambleText.setClickable(true);
                            scrambleText.setText(R.string.scramble_text_tap_hint);
                            scrambleText.setCompoundDrawablesWithIntrinsicBounds(R.drawable.ic_dice_white_24dp, 0, 0, 0);
                            scrambleText.setOnClickListener(new View.OnClickListener() {
                                @Override
                                public void onClick(View view) {
                                    panelText.setText(scramble);
                                    panelText.setTextSize(TypedValue.COMPLEX_UNIT_PX, scrambleText.getTextSize());
                                    panelText.setGravity(Gravity.CENTER);
                                    panelSpinner.setVisibility(View.GONE);
                                    panelSpinnerText.setVisibility(View.GONE);
                                    slidingLayout.setPanelState(PanelState.EXPANDED);
                                }
                            });
                        } else {
                            scrambleText.setCompoundDrawablesWithIntrinsicBounds(0, 0, 0, 0);
                            scrambleText.setClickable(false);
                        }
                        if (! isRunning)
                            scrambleText.setVisibility(View.VISIBLE);
                    }
                }
            });
            realScramble = scramble;
            if (scrambleImgEnabled)
                generateScrambleImage();
            else
                progressSpinner.setVisibility(View.GONE);
            isLocked = false;

            canShowHint = true;
        }
    }

    private class GenerateScrambleImage extends AsyncTask<Void, Void, Drawable> {

        @Override
        protected Drawable doInBackground(Void... voids) {
            Drawable finalImg = generator.generateImageFromScramble(sharedPreferences, realScramble);
            return finalImg;
        }

        @Override
        protected void onPostExecute(Drawable drawable) {
            super.onPostExecute(drawable);
            if (! isRunning) {
                if (scrambleImg != null)
                    showImage();
            }
            if (progressSpinner != null)
                progressSpinner.setVisibility(View.GONE);
            if (scrambleImg != null)
                scrambleImg.setImageDrawable(drawable);
            if (expandedImageView != null)
                expandedImageView.setImageDrawable(drawable);
        }
    }

    private class CalculateStats extends AsyncTask<Void, Void, Statistics> {
        @Override
        protected void onPreExecute() {
            super.onPreExecute();
        }

        @Override
<<<<<<< HEAD
        protected Statistics doInBackground(Void... voids) {
            final Statistics stats = Statistics.newCurrentSessionStatistics();

            TwistyTimer.getDBHandler().populateStatistics(currentPuzzle, currentPuzzleSubtype, stats);

            return stats;
=======
        protected int[] doInBackground(Void... voids) {
            int avg5 = dbHandler.getTruncatedAverageOf(5, currentPuzzle, currentPuzzleSubtype, true);
            int avg12 = dbHandler.getTruncatedAverageOf(12, currentPuzzle, currentPuzzleSubtype, true);
            int avg50 = dbHandler.getTruncatedAverageOf(50, currentPuzzle, currentPuzzleSubtype, true);
            int avg100 = dbHandler.getTruncatedAverageOf(100, currentPuzzle, currentPuzzleSubtype, false);
            int mean = dbHandler.getMean(true, currentPuzzle, currentPuzzleSubtype);
            int bestSession = dbHandler.getBestOrWorstTime(true, true, currentPuzzle, currentPuzzleSubtype);
            int worstSession = dbHandler.getBestOrWorstTime(false, true, currentPuzzle, currentPuzzleSubtype);
            int count = dbHandler.getSolveCount(currentPuzzle, currentPuzzleSubtype, true);

            return new int[] { avg5, avg12, avg50, avg100, mean, bestSession, worstSession, count };
>>>>>>> 49434676
        }

        @SuppressLint("SetTextI18n")
        @Override
        protected void onPostExecute(Statistics stats) {
            super.onPostExecute(stats);

            final int count = stats.getSessionNumSolves();
            String sessionCount = String.format(Locale.getDefault(), "%,d", count);
            String sessionMeanTime = convertTimeToString(tr(stats.getSessionMeanTime()));
            String sessionBestTime = convertTimeToString(tr(stats.getSessionBestTime()));
            String sessionWorstTime = convertTimeToString(tr(stats.getSessionWorstTime()));

            String sessionCurrentAvg5 = convertTimeToString(
                    tr(stats.getAverageOf(5, true).getCurrentAverage()));
            String sessionCurrentAvg12 = convertTimeToString(
                    tr(stats.getAverageOf(12, true).getCurrentAverage()));
            String sessionCurrentAvg50 = convertTimeToString(
                    tr(stats.getAverageOf(50, true).getCurrentAverage()));
            String sessionCurrentAvg100 = convertTimeToString(
                    tr(stats.getAverageOf(100, true).getCurrentAverage()));

            detailTimesAvg.setText(
                    sessionCurrentAvg5 + "\n" +
                            sessionCurrentAvg12 + "\n" +
                            sessionCurrentAvg50 + "\n" +
                            sessionCurrentAvg100);

            detailTimesMore.setText(
                    sessionMeanTime + "\n" +
                            sessionBestTime + "\n" +
                            sessionWorstTime + "\n" +
                            sessionCount);

            if (count == 3) {
                updateBestAndWorst();
            }

            // Check best/worst solve
            if (currentSolve != null && currentPenalty != PuzzleUtils.PENALTY_DNF && ! undone) {
                if (count >= 4 && currentSolve.getTime() != 0) { // Start counting records at 5 solves
                    if (bestSolveEnabled) {
                        if (currentSolve.getTime() < currentBestTime) { // best
                            rippleBackground.startRippleAnimation();
                            congratsText.setText(getString(R.string.personal_best_message,
                                    PuzzleUtils.convertTimeToString(currentBestTime - currentSolve.getTime())));
                            congratsText.setVisibility(View.VISIBLE);
                            final Handler handler = new Handler();
                            handler.postDelayed(new Runnable() {
                                @Override
                                public void run() {
                                    if (rippleBackground != null)
                                        rippleBackground.stopRippleAnimation();
                                }
                            }, 2940);
                        }
                    } if (worstSolveEnabled) {
                        if (currentSolve.getTime() > currentWorstTime) { // worst
                            congratsText.setText(getString(R.string.personal_worst_message,
                                    PuzzleUtils.convertTimeToString(currentSolve.getTime() - currentWorstTime)));

                            if (backgroundEnabled)
                                congratsText.setCompoundDrawablesWithIntrinsicBounds(R.drawable.ic_emoticon_poop_white_18dp, 0, R.drawable.ic_emoticon_poop_white_18dp, 0);
                            else
                                congratsText.setCompoundDrawablesWithIntrinsicBounds(R.drawable.ic_emoticon_poop_black_18dp, 0, R.drawable.ic_emoticon_poop_black_18dp, 0);
                            congratsText.setVisibility(View.VISIBLE);
                        }
                    }
                }
                updateBestAndWorst();
            }
        }
    }

    private class CalculateBestAndWorst extends AsyncTask<Void, Void, Void> {
        @Override
        protected Void doInBackground(Void... voids) {
            final DatabaseHandler dbHandler = TwistyTimer.getDBHandler();

            currentBestTime = dbHandler.getBestOrWorstTime(true, false, currentPuzzle, currentPuzzleSubtype);
            currentWorstTime = dbHandler.getBestOrWorstTime(false, false, currentPuzzle, currentPuzzleSubtype);
            return null;
        }
    }

    private void updateBestAndWorst() {
        bestAndWorstCalculatorAsync = new CalculateBestAndWorst();
        bestAndWorstCalculatorAsync.executeOnExecutor(AsyncTask.THREAD_POOL_EXECUTOR);
    }

    private void zoomImageFromThumb(final View thumbView, Drawable image) {
        // If there's an animation in progress, cancel it
        // immediately and proceed with this one.
        if (mCurrentAnimator != null) {
            mCurrentAnimator.cancel();
        }

        // Calculate the starting and ending bounds for the zoomed-in image.
        // This step involves lots of math. Yay, math.
        final Rect startBounds = new Rect();
        final Rect finalBounds = new Rect();
        final Point globalOffset = new Point();

        // The start bounds are the global visible rectangle of the thumbnail,
        // and the final bounds are the global visible rectangle of the container
        // view. Also set the container view's offset as the origin for the
        // bounds, since that's the origin for the positioning animation
        // properties (X, Y).
        thumbView.getGlobalVisibleRect(startBounds);
        rootLayout
                .getGlobalVisibleRect(finalBounds, globalOffset);
        startBounds.offset(- globalOffset.x, - globalOffset.y);
        finalBounds.offset(- globalOffset.x, - globalOffset.y);

        // Adjust the start bounds to be the same aspect ratio as the final
        // bounds using the "center crop" technique. This prevents undesirable
        // stretching during the animation. Also calculate the start scaling
        // factor (the end scaling factor is always 1.0).
        float startScale;
        if ((float) finalBounds.width() / finalBounds.height()
                > (float) startBounds.width() / startBounds.height()) {
            // Extend start bounds horizontally
            startScale = (float) startBounds.height() / finalBounds.height();
            float startWidth = startScale * finalBounds.width();
            float deltaWidth = (startWidth - startBounds.width()) / 2;
            startBounds.left -= deltaWidth;
            startBounds.right += deltaWidth;
        } else {
            // Extend start bounds vertically
            startScale = (float) startBounds.width() / finalBounds.width();
            float startHeight = startScale * finalBounds.height();
            float deltaHeight = (startHeight - startBounds.height()) / 2;
            startBounds.top -= deltaHeight;
            startBounds.bottom += deltaHeight;
        }

        // Hide the thumbnail and show the zoomed-in view. When the animation
        // begins, it will position the zoomed-in view in the place of the
        // thumbnail.
        thumbView.setAlpha(0f);
        expandedImageView.setVisibility(View.VISIBLE);

        // Set the pivot point for SCALE_X and SCALE_Y transformations
        // to the top-left corner of the zoomed-in view (the default
        // is the center of the view).
        expandedImageView.setPivotX(0f);
        expandedImageView.setPivotY(0f);

        // Construct and run the parallel animation of the four translation and
        // scale properties (X, Y, SCALE_X, and SCALE_Y).
        AnimatorSet set = new AnimatorSet();
        set
                .play(ObjectAnimator.ofFloat(expandedImageView, View.X,
                        startBounds.left, finalBounds.left))
                .with(ObjectAnimator.ofFloat(expandedImageView, View.Y,
                        startBounds.top, finalBounds.top))
                .with(ObjectAnimator.ofFloat(expandedImageView, View.SCALE_X,
                        startScale, 1f)).with(ObjectAnimator.ofFloat(expandedImageView,
                View.SCALE_Y, startScale, 1f));
        set.setDuration(mShortAnimationDuration);
        set.setInterpolator(new DecelerateInterpolator());
        set.addListener(new AnimatorListenerAdapter() {
            @Override
            public void onAnimationEnd(Animator animation) {
                mCurrentAnimator = null;
            }

            @Override
            public void onAnimationCancel(Animator animation) {
                mCurrentAnimator = null;
            }
        });
        set.start();
        mCurrentAnimator = set;

        // Upon clicking the zoomed-in image, it should zoom back down
        // to the original bounds and show the thumbnail instead of
        // the expanded image.
        final float startScaleFinal = startScale;
        expandedImageView.setOnClickListener(new View.OnClickListener() {
            @Override
            public void onClick(View view) {
                if (mCurrentAnimator != null) {
                    mCurrentAnimator.cancel();
                }

                // Animate the four positioning/sizing properties in parallel,
                // back to their original values.
                AnimatorSet set = new AnimatorSet();
                set.play(ObjectAnimator
                        .ofFloat(expandedImageView, View.X, startBounds.left))
                        .with(ObjectAnimator
                                .ofFloat(expandedImageView,
                                        View.Y, startBounds.top))
                        .with(ObjectAnimator
                                .ofFloat(expandedImageView,
                                        View.SCALE_X, startScaleFinal))
                        .with(ObjectAnimator
                                .ofFloat(expandedImageView,
                                        View.SCALE_Y, startScaleFinal));
                set.setDuration(mShortAnimationDuration);
                set.setInterpolator(new DecelerateInterpolator());
                set.addListener(new AnimatorListenerAdapter() {
                    @Override
                    public void onAnimationEnd(Animator animation) {
                        thumbView.setAlpha(1f);
                        expandedImageView.setVisibility(View.GONE);
                        mCurrentAnimator = null;
                    }

                    @Override
                    public void onAnimationCancel(Animator animation) {
                        thumbView.setAlpha(1f);
                        expandedImageView.setVisibility(View.GONE);
                        mCurrentAnimator = null;
                    }
                });
                set.start();
                mCurrentAnimator = set;
            }
        });
    }
}<|MERGE_RESOLUTION|>--- conflicted
+++ resolved
@@ -69,13 +69,10 @@
 import butterknife.Unbinder;
 import me.zhanghai.android.materialprogressbar.MaterialProgressBar;
 
-<<<<<<< HEAD
 import static com.aricneto.twistytimer.stats.AverageCalculator.tr;
 import static com.aricneto.twistytimer.utils.PuzzleUtils.convertTimeToString;
 import static com.aricneto.twistytimer.utils.TTIntent.*;
 
-public class TimerFragment extends BaseFragment {
-=======
 public class TimerFragment extends BaseFragment implements OnBackPressedInFragmentListener {
     /**
      * Flag to enable debug logging for this class.
@@ -86,7 +83,6 @@
      * A "tag" to identify this class in log messages.
      */
     private static final String TAG = TimerFragment.class.getSimpleName();
->>>>>>> 49434676
 
     private static final String PUZZLE         = "puzzle";
     private static final String PUZZLE_SUBTYPE = "puzzle_type";
@@ -193,7 +189,6 @@
     private TTFragmentBroadcastReceiver mTimeDataChangedReceiver
             = new TTFragmentBroadcastReceiver(this, CATEGORY_TIME_DATA_CHANGES) {
         @Override
-<<<<<<< HEAD
         public void onReceiveWhileAdded(Context context, Intent intent) {
             switch (intent.getAction()) {
                 case ACTION_TIME_ADDED:
@@ -221,31 +216,10 @@
                     showItems();
                     animationDone = true;
                     break;
-=======
-        public void onReceive(Context context, Intent intent) {
-            if (isAdded()) { // The fragment has to check if it is attached to an activity. Removing this will bug the app
-                switch (intent.getStringExtra("action")) {
-                    case "TIME UPDATED":
-                    case "TIME ADDED":
-                        updateStats();
-                        break;
-                    case "MOVED TO HISTORY":
-                        updateStats();
-                        break;
-                    case "SCROLLED PAGE":
-                        holdHandler.removeCallbacks(holdRunnable);
-                        chronometer.setTextColor(ThemeUtils.fetchAttrColor(getContext(), R.attr.colorTimerText));
-                        isReady = false;
-                        break;
-                    case "TOOLBAR ENDED":
-                        showItems();
-                        animationDone = true;
-                        break;
-                    case "GENERATE SCRAMBLE":
-                        generateNewScramble();
-                        break;
-                }
->>>>>>> 49434676
+
+                case ACTION_GENERATE_SCRAMBLE:
+                    generateNewScramble();
+                    break;
             }
         }
     };
@@ -382,11 +356,6 @@
             currentPuzzleSubtype = getArguments().getString(PUZZLE_SUBTYPE);
         }
 
-<<<<<<< HEAD
-=======
-        dbHandler = new DatabaseHandler(getContext());
-
->>>>>>> 49434676
         scrambleGeneratorAsync = new GenerateScrambleSequence();
         statCalculatorAsync = new CalculateStats();
         updateBestAndWorst();
@@ -1118,26 +1087,12 @@
         }
 
         @Override
-<<<<<<< HEAD
         protected Statistics doInBackground(Void... voids) {
             final Statistics stats = Statistics.newCurrentSessionStatistics();
 
             TwistyTimer.getDBHandler().populateStatistics(currentPuzzle, currentPuzzleSubtype, stats);
 
             return stats;
-=======
-        protected int[] doInBackground(Void... voids) {
-            int avg5 = dbHandler.getTruncatedAverageOf(5, currentPuzzle, currentPuzzleSubtype, true);
-            int avg12 = dbHandler.getTruncatedAverageOf(12, currentPuzzle, currentPuzzleSubtype, true);
-            int avg50 = dbHandler.getTruncatedAverageOf(50, currentPuzzle, currentPuzzleSubtype, true);
-            int avg100 = dbHandler.getTruncatedAverageOf(100, currentPuzzle, currentPuzzleSubtype, false);
-            int mean = dbHandler.getMean(true, currentPuzzle, currentPuzzleSubtype);
-            int bestSession = dbHandler.getBestOrWorstTime(true, true, currentPuzzle, currentPuzzleSubtype);
-            int worstSession = dbHandler.getBestOrWorstTime(false, true, currentPuzzle, currentPuzzleSubtype);
-            int count = dbHandler.getSolveCount(currentPuzzle, currentPuzzleSubtype, true);
-
-            return new int[] { avg5, avg12, avg50, avg100, mean, bestSession, worstSession, count };
->>>>>>> 49434676
         }
 
         @SuppressLint("SetTextI18n")
